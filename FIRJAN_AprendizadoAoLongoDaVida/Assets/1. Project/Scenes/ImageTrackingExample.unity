%YAML 1.1
%TAG !u! tag:unity3d.com,2011:
--- !u!29 &1
OcclusionCullingSettings:
  m_ObjectHideFlags: 0
  serializedVersion: 2
  m_OcclusionBakeSettings:
    smallestOccluder: 5
    smallestHole: 0.25
    backfaceThreshold: 100
  m_SceneGUID: 00000000000000000000000000000000
  m_OcclusionCullingData: {fileID: 0}
--- !u!104 &2
RenderSettings:
  m_ObjectHideFlags: 0
  serializedVersion: 10
  m_Fog: 0
  m_FogColor: {r: 0.5, g: 0.5, b: 0.5, a: 1}
  m_FogMode: 3
  m_FogDensity: 0.01
  m_LinearFogStart: 0
  m_LinearFogEnd: 300
  m_AmbientSkyColor: {r: 0.212, g: 0.227, b: 0.259, a: 1}
  m_AmbientEquatorColor: {r: 0.114, g: 0.125, b: 0.133, a: 1}
  m_AmbientGroundColor: {r: 0.047, g: 0.043, b: 0.035, a: 1}
  m_AmbientIntensity: 1
  m_AmbientMode: 0
  m_SubtractiveShadowColor: {r: 0.42, g: 0.478, b: 0.627, a: 1}
  m_SkyboxMaterial: {fileID: 10304, guid: 0000000000000000f000000000000000, type: 0}
  m_HaloStrength: 0.5
  m_FlareStrength: 1
  m_FlareFadeSpeed: 3
  m_HaloTexture: {fileID: 0}
  m_SpotCookie: {fileID: 10001, guid: 0000000000000000e000000000000000, type: 0}
  m_DefaultReflectionMode: 0
  m_DefaultReflectionResolution: 128
  m_ReflectionBounces: 1
  m_ReflectionIntensity: 1
  m_CustomReflection: {fileID: 0}
  m_Sun: {fileID: 0}
  m_UseRadianceAmbientProbe: 0
--- !u!157 &3
LightmapSettings:
  m_ObjectHideFlags: 0
  serializedVersion: 13
  m_BakeOnSceneLoad: 0
  m_GISettings:
    serializedVersion: 2
    m_BounceScale: 1
    m_IndirectOutputScale: 1
    m_AlbedoBoost: 1
    m_EnvironmentLightingMode: 0
    m_EnableBakedLightmaps: 1
    m_EnableRealtimeLightmaps: 0
  m_LightmapEditorSettings:
    serializedVersion: 12
    m_Resolution: 2
    m_BakeResolution: 40
    m_AtlasSize: 1024
    m_AO: 0
    m_AOMaxDistance: 1
    m_CompAOExponent: 1
    m_CompAOExponentDirect: 0
    m_ExtractAmbientOcclusion: 0
    m_Padding: 2
    m_LightmapParameters: {fileID: 0}
    m_LightmapsBakeMode: 1
    m_TextureCompression: 1
    m_ReflectionCompression: 2
    m_MixedBakeMode: 2
    m_BakeBackend: 1
    m_PVRSampling: 1
    m_PVRDirectSampleCount: 32
    m_PVRSampleCount: 512
    m_PVRBounces: 2
    m_PVREnvironmentSampleCount: 256
    m_PVREnvironmentReferencePointCount: 2048
    m_PVRFilteringMode: 1
    m_PVRDenoiserTypeDirect: 1
    m_PVRDenoiserTypeIndirect: 1
    m_PVRDenoiserTypeAO: 1
    m_PVRFilterTypeDirect: 0
    m_PVRFilterTypeIndirect: 0
    m_PVRFilterTypeAO: 0
    m_PVREnvironmentMIS: 1
    m_PVRCulling: 1
    m_PVRFilteringGaussRadiusDirect: 1
    m_PVRFilteringGaussRadiusIndirect: 5
    m_PVRFilteringGaussRadiusAO: 2
    m_PVRFilteringAtrousPositionSigmaDirect: 0.5
    m_PVRFilteringAtrousPositionSigmaIndirect: 2
    m_PVRFilteringAtrousPositionSigmaAO: 1
    m_ExportTrainingData: 0
    m_TrainingDataDestination: TrainingData
    m_LightProbeSampleCountMultiplier: 4
  m_LightingDataAsset: {fileID: 20201, guid: 0000000000000000f000000000000000, type: 0}
  m_LightingSettings: {fileID: 0}
--- !u!196 &4
NavMeshSettings:
  serializedVersion: 2
  m_ObjectHideFlags: 0
  m_BuildSettings:
    serializedVersion: 3
    agentTypeID: 0
    agentRadius: 0.5
    agentHeight: 2
    agentSlope: 45
    agentClimb: 0.4
    ledgeDropHeight: 0
    maxJumpAcrossDistance: 0
    minRegionArea: 2
    manualCellSize: 0
    cellSize: 0.16666667
    manualTileSize: 0
    tileSize: 256
    buildHeightMesh: 0
    maxJobWorkers: 0
    preserveTilesOutsideBounds: 0
    debug:
      m_Flags: 0
  m_NavMeshData: {fileID: 0}
--- !u!1 &3037703
GameObject:
  m_ObjectHideFlags: 0
  m_CorrespondingSourceObject: {fileID: 0}
  m_PrefabInstance: {fileID: 0}
  m_PrefabAsset: {fileID: 0}
  serializedVersion: 6
  m_Component:
  - component: {fileID: 3037704}
  - component: {fileID: 3037707}
  - component: {fileID: 3037706}
  - component: {fileID: 3037705}
  m_Layer: 5
  m_Name: Button
  m_TagString: Untagged
  m_Icon: {fileID: 0}
  m_NavMeshLayer: 0
  m_StaticEditorFlags: 0
  m_IsActive: 1
--- !u!224 &3037704
RectTransform:
  m_ObjectHideFlags: 0
  m_CorrespondingSourceObject: {fileID: 0}
  m_PrefabInstance: {fileID: 0}
  m_PrefabAsset: {fileID: 0}
  m_GameObject: {fileID: 3037703}
  m_LocalRotation: {x: 0, y: 0, z: 0, w: 1}
  m_LocalPosition: {x: 0, y: 0, z: 0}
  m_LocalScale: {x: 1, y: 1, z: 1}
  m_ConstrainProportionsScale: 0
  m_Children:
  - {fileID: 862068319}
  - {fileID: 324225583}
  m_Father: {fileID: 902654359}
  m_LocalEulerAnglesHint: {x: 0, y: 0, z: 0}
  m_AnchorMin: {x: 0.5, y: 0.5}
  m_AnchorMax: {x: 0.5, y: 0.5}
  m_AnchoredPosition: {x: 0, y: 39.2}
  m_SizeDelta: {x: 46.1861, y: 45.5446}
  m_Pivot: {x: 0.5, y: 0.5}
--- !u!114 &3037705
MonoBehaviour:
  m_ObjectHideFlags: 0
  m_CorrespondingSourceObject: {fileID: 0}
  m_PrefabInstance: {fileID: 0}
  m_PrefabAsset: {fileID: 0}
  m_GameObject: {fileID: 3037703}
  m_Enabled: 1
  m_EditorHideFlags: 0
  m_Script: {fileID: 11500000, guid: 4e29b1a8efbd4b44bb3f3716e73f07ff, type: 3}
  m_Name: 
  m_EditorClassIdentifier: 
  m_Navigation:
    m_Mode: 3
    m_WrapAround: 0
    m_SelectOnUp: {fileID: 0}
    m_SelectOnDown: {fileID: 0}
    m_SelectOnLeft: {fileID: 0}
    m_SelectOnRight: {fileID: 0}
  m_Transition: 1
  m_Colors:
    m_NormalColor: {r: 1, g: 1, b: 1, a: 1}
    m_HighlightedColor: {r: 0.9607843, g: 0.9607843, b: 0.9607843, a: 1}
    m_PressedColor: {r: 0.78431374, g: 0.78431374, b: 0.78431374, a: 1}
    m_SelectedColor: {r: 0.9607843, g: 0.9607843, b: 0.9607843, a: 1}
    m_DisabledColor: {r: 0.78431374, g: 0.78431374, b: 0.78431374, a: 0.5019608}
    m_ColorMultiplier: 1
    m_FadeDuration: 0.1
  m_SpriteState:
    m_HighlightedSprite: {fileID: 0}
    m_PressedSprite: {fileID: 21300000, guid: a8e0bd9b7e5d63a46bb0693e09bb45f3, type: 3}
    m_SelectedSprite: {fileID: 21300000, guid: a8e0bd9b7e5d63a46bb0693e09bb45f3, type: 3}
    m_DisabledSprite: {fileID: 21300000, guid: a8e0bd9b7e5d63a46bb0693e09bb45f3, type: 3}
  m_AnimationTriggers:
    m_NormalTrigger: Normal
    m_HighlightedTrigger: Highlighted
    m_PressedTrigger: Pressed
    m_SelectedTrigger: Selected
    m_DisabledTrigger: Disabled
  m_Interactable: 1
  m_TargetGraphic: {fileID: 3037706}
  m_OnClick:
    m_PersistentCalls:
      m_Calls:
      - m_Target: {fileID: 902654360}
        m_TargetAssemblyTypeName: LBVisual, Assembly-CSharp
        m_MethodName: OnClick
        m_Mode: 2
        m_Arguments:
          m_ObjectArgument: {fileID: 324225584}
          m_ObjectArgumentAssemblyTypeName: TMPro.TextMeshProUGUI, Unity.TextMeshPro
          m_IntArgument: 0
          m_FloatArgument: 0
          m_StringArgument: 
          m_BoolArgument: 0
        m_CallState: 2
--- !u!114 &3037706
MonoBehaviour:
  m_ObjectHideFlags: 0
  m_CorrespondingSourceObject: {fileID: 0}
  m_PrefabInstance: {fileID: 0}
  m_PrefabAsset: {fileID: 0}
  m_GameObject: {fileID: 3037703}
  m_Enabled: 1
  m_EditorHideFlags: 0
  m_Script: {fileID: 11500000, guid: fe87c0e1cc204ed48ad3b37840f39efc, type: 3}
  m_Name: 
  m_EditorClassIdentifier: 
  m_Material: {fileID: 0}
  m_Color: {r: 1, g: 1, b: 1, a: 1}
  m_RaycastTarget: 1
  m_RaycastPadding: {x: 0, y: 0, z: 0, w: 0}
  m_Maskable: 1
  m_OnCullStateChanged:
    m_PersistentCalls:
      m_Calls: []
  m_Sprite: {fileID: 21300000, guid: 598d82a7ef1ba004f8a29f3f2a46745a, type: 3}
  m_Type: 0
  m_PreserveAspect: 0
  m_FillCenter: 1
  m_FillMethod: 4
  m_FillAmount: 1
  m_FillClockwise: 1
  m_FillOrigin: 0
  m_UseSpriteMesh: 0
  m_PixelsPerUnitMultiplier: 1
--- !u!222 &3037707
CanvasRenderer:
  m_ObjectHideFlags: 0
  m_CorrespondingSourceObject: {fileID: 0}
  m_PrefabInstance: {fileID: 0}
  m_PrefabAsset: {fileID: 0}
  m_GameObject: {fileID: 3037703}
  m_CullTransparentMesh: 1
--- !u!1 &23013005
GameObject:
  m_ObjectHideFlags: 0
  m_CorrespondingSourceObject: {fileID: 0}
  m_PrefabInstance: {fileID: 0}
  m_PrefabAsset: {fileID: 0}
  serializedVersion: 6
  m_Component:
  - component: {fileID: 23013006}
  - component: {fileID: 23013008}
  - component: {fileID: 23013007}
  m_Layer: 5
  m_Name: Text Question
  m_TagString: Untagged
  m_Icon: {fileID: 0}
  m_NavMeshLayer: 0
  m_StaticEditorFlags: 0
  m_IsActive: 1
--- !u!224 &23013006
RectTransform:
  m_ObjectHideFlags: 0
  m_CorrespondingSourceObject: {fileID: 0}
  m_PrefabInstance: {fileID: 0}
  m_PrefabAsset: {fileID: 0}
  m_GameObject: {fileID: 23013005}
  m_LocalRotation: {x: -0, y: -0, z: -0, w: 1}
  m_LocalPosition: {x: 0, y: 0, z: 0}
  m_LocalScale: {x: 1, y: 0.8, z: 1}
  m_ConstrainProportionsScale: 0
  m_Children: []
  m_Father: {fileID: 1039064138}
  m_LocalEulerAnglesHint: {x: 0, y: 0, z: 0}
  m_AnchorMin: {x: 0.5, y: 0.5}
  m_AnchorMax: {x: 0.5, y: 0.5}
  m_AnchoredPosition: {x: 2.4246, y: 92.55219}
  m_SizeDelta: {x: 355.15, y: 111.2483}
  m_Pivot: {x: 0.5, y: 0.5}
--- !u!114 &23013007
MonoBehaviour:
  m_ObjectHideFlags: 0
  m_CorrespondingSourceObject: {fileID: 0}
  m_PrefabInstance: {fileID: 0}
  m_PrefabAsset: {fileID: 0}
  m_GameObject: {fileID: 23013005}
  m_Enabled: 1
  m_EditorHideFlags: 0
  m_Script: {fileID: 11500000, guid: f4688fdb7df04437aeb418b961361dc5, type: 3}
  m_Name: 
  m_EditorClassIdentifier: 
  m_Material: {fileID: 0}
  m_Color: {r: 1, g: 1, b: 1, a: 1}
  m_RaycastTarget: 1
  m_RaycastPadding: {x: 0, y: 0, z: 0, w: 0}
  m_Maskable: 1
  m_OnCullStateChanged:
    m_PersistentCalls:
      m_Calls: []
  m_text: asiuydhsaiudhasuhdasuiahdiusahdasiuhdsaiuduias
  m_isRightToLeft: 0
  m_fontAsset: {fileID: 11400000, guid: 278c4d5f9369d1c498330e8298ecbe8a, type: 2}
  m_sharedMaterial: {fileID: -2685737684332039291, guid: 278c4d5f9369d1c498330e8298ecbe8a, type: 2}
  m_fontSharedMaterials: []
  m_fontMaterial: {fileID: 0}
  m_fontMaterials: []
  m_fontColor32:
    serializedVersion: 2
    rgba: 4290100152
  m_fontColor: {r: 0.72156864, g: 0.73333335, b: 0.70980394, a: 1}
  m_enableVertexGradient: 0
  m_colorMode: 3
  m_fontColorGradient:
    topLeft: {r: 1, g: 1, b: 1, a: 1}
    topRight: {r: 1, g: 1, b: 1, a: 1}
    bottomLeft: {r: 1, g: 1, b: 1, a: 1}
    bottomRight: {r: 1, g: 1, b: 1, a: 1}
  m_fontColorGradientPreset: {fileID: 0}
  m_spriteAsset: {fileID: 0}
  m_tintAllSprites: 0
  m_StyleSheet: {fileID: 0}
  m_TextStyleHashCode: -1183493901
  m_overrideHtmlColors: 0
  m_faceColor:
    serializedVersion: 2
    rgba: 4294967295
  m_fontSize: 25
  m_fontSizeBase: 25
  m_fontWeight: 400
  m_enableAutoSizing: 0
  m_fontSizeMin: 18
  m_fontSizeMax: 72
  m_fontStyle: 0
  m_HorizontalAlignment: 2
  m_VerticalAlignment: 512
  m_textAlignment: 65535
  m_characterSpacing: 0
  m_wordSpacing: 0
  m_lineSpacing: 0
  m_lineSpacingMax: 0
  m_paragraphSpacing: 0
  m_charWidthMaxAdj: 0
  m_TextWrappingMode: 1
  m_wordWrappingRatios: 0.4
  m_overflowMode: 0
  m_linkedTextComponent: {fileID: 0}
  parentLinkedComponent: {fileID: 0}
  m_enableKerning: 0
  m_ActiveFontFeatures: 6e72656b
  m_enableExtraPadding: 0
  checkPaddingRequired: 0
  m_isRichText: 1
  m_EmojiFallbackSupport: 1
  m_parseCtrlCharacters: 1
  m_isOrthographic: 1
  m_isCullingEnabled: 0
  m_horizontalMapping: 0
  m_verticalMapping: 0
  m_uvLineOffset: 0
  m_geometrySortingOrder: 0
  m_IsTextObjectScaleStatic: 0
  m_VertexBufferAutoSizeReduction: 0
  m_useMaxVisibleDescender: 1
  m_pageToDisplay: 1
  m_margin: {x: 0, y: 0, z: 0, w: 0}
  m_isUsingLegacyAnimationComponent: 0
  m_isVolumetricText: 0
  m_hasFontAssetChanged: 0
  m_baseMaterial: {fileID: 0}
  m_maskOffset: {x: 0, y: 0, z: 0, w: 0}
--- !u!222 &23013008
CanvasRenderer:
  m_ObjectHideFlags: 0
  m_CorrespondingSourceObject: {fileID: 0}
  m_PrefabInstance: {fileID: 0}
  m_PrefabAsset: {fileID: 0}
  m_GameObject: {fileID: 23013005}
  m_CullTransparentMesh: 1
--- !u!1 &32568014
GameObject:
  m_ObjectHideFlags: 0
  m_CorrespondingSourceObject: {fileID: 0}
  m_PrefabInstance: {fileID: 0}
  m_PrefabAsset: {fileID: 0}
  serializedVersion: 6
  m_Component:
  - component: {fileID: 32568015}
  m_Layer: 0
  m_Name: Camera Offset
  m_TagString: Untagged
  m_Icon: {fileID: 0}
  m_NavMeshLayer: 0
  m_StaticEditorFlags: 0
  m_IsActive: 1
--- !u!4 &32568015
Transform:
  m_ObjectHideFlags: 0
  m_CorrespondingSourceObject: {fileID: 0}
  m_PrefabInstance: {fileID: 0}
  m_PrefabAsset: {fileID: 0}
  m_GameObject: {fileID: 32568014}
  serializedVersion: 2
  m_LocalRotation: {x: 0, y: 0, z: 0, w: 1}
  m_LocalPosition: {x: 0, y: 0, z: 0}
  m_LocalScale: {x: 1, y: 1, z: 1}
  m_ConstrainProportionsScale: 0
  m_Children:
  - {fileID: 2052476667}
  m_Father: {fileID: 1222772811}
  m_LocalEulerAnglesHint: {x: 0, y: 0, z: 0}
--- !u!1 &60955239
GameObject:
  m_ObjectHideFlags: 0
  m_CorrespondingSourceObject: {fileID: 0}
  m_PrefabInstance: {fileID: 0}
  m_PrefabAsset: {fileID: 0}
  serializedVersion: 6
  m_Component:
  - component: {fileID: 60955240}
  - component: {fileID: 60955241}
  m_Layer: 5
  m_Name: FeedbackVinheta
  m_TagString: Untagged
  m_Icon: {fileID: 0}
  m_NavMeshLayer: 0
  m_StaticEditorFlags: 0
  m_IsActive: 1
<<<<<<< HEAD
--- !u!224 &60955240
=======
--- !u!114 &246873438
MonoBehaviour:
  m_ObjectHideFlags: 0
  m_CorrespondingSourceObject: {fileID: 0}
  m_PrefabInstance: {fileID: 0}
  m_PrefabAsset: {fileID: 0}
  m_GameObject: {fileID: 246873437}
  m_Enabled: 1
  m_EditorHideFlags: 0
  m_Script: {fileID: 11500000, guid: dc42784cf147c0c48a680349fa168899, type: 3}
  m_Name: 
  m_EditorClassIdentifier: 
  m_IgnoreReversedGraphics: 1
  m_BlockingObjects: 0
  m_BlockingMask:
    serializedVersion: 2
    m_Bits: 4294967295
--- !u!114 &246873439
MonoBehaviour:
  m_ObjectHideFlags: 0
  m_CorrespondingSourceObject: {fileID: 0}
  m_PrefabInstance: {fileID: 0}
  m_PrefabAsset: {fileID: 0}
  m_GameObject: {fileID: 246873437}
  m_Enabled: 1
  m_EditorHideFlags: 0
  m_Script: {fileID: 11500000, guid: 0cd44c1031e13a943bb63640046fad76, type: 3}
  m_Name: 
  m_EditorClassIdentifier: 
  m_UiScaleMode: 1
  m_ReferencePixelsPerUnit: 100
  m_ScaleFactor: 1
  m_ReferenceResolution: {x: 1080, y: 1920}
  m_ScreenMatchMode: 0
  m_MatchWidthOrHeight: 0.5
  m_PhysicalUnit: 3
  m_FallbackScreenDPI: 96
  m_DefaultSpriteDPI: 96
  m_DynamicPixelsPerUnit: 1
  m_PresetInfoIsWorld: 0
--- !u!223 &246873440
Canvas:
  m_ObjectHideFlags: 0
  m_CorrespondingSourceObject: {fileID: 0}
  m_PrefabInstance: {fileID: 0}
  m_PrefabAsset: {fileID: 0}
  m_GameObject: {fileID: 246873437}
  m_Enabled: 1
  serializedVersion: 3
  m_RenderMode: 0
  m_Camera: {fileID: 0}
  m_PlaneDistance: 100
  m_PixelPerfect: 0
  m_ReceivesEvents: 1
  m_OverrideSorting: 0
  m_OverridePixelPerfect: 0
  m_SortingBucketNormalizedSize: 0
  m_VertexColorAlwaysGammaSpace: 0
  m_AdditionalShaderChannelsFlag: 25
  m_UpdateRectTransformForStandalone: 0
  m_SortingLayerID: 0
  m_SortingOrder: 0
  m_TargetDisplay: 0
--- !u!224 &246873441
>>>>>>> 4e2ef2e1
RectTransform:
  m_ObjectHideFlags: 0
  m_CorrespondingSourceObject: {fileID: 0}
  m_PrefabInstance: {fileID: 0}
  m_PrefabAsset: {fileID: 0}
  m_GameObject: {fileID: 60955239}
  m_LocalRotation: {x: 0, y: 0, z: 0, w: 1}
  m_LocalPosition: {x: 0, y: 0, z: 0}
  m_LocalScale: {x: 1, y: 1, z: 1}
  m_ConstrainProportionsScale: 0
  m_Children:
  - {fileID: 515799828}
  - {fileID: 1966009112}
  m_Father: {fileID: 805100090}
  m_LocalEulerAnglesHint: {x: 0, y: 0, z: 0}
  m_AnchorMin: {x: 0.5, y: 0.5}
  m_AnchorMax: {x: 0.5, y: 0.5}
  m_AnchoredPosition: {x: 0, y: 0}
  m_SizeDelta: {x: 100, y: 100}
  m_Pivot: {x: 0.5, y: 0.5}
--- !u!222 &60955241
CanvasRenderer:
  m_ObjectHideFlags: 0
  m_CorrespondingSourceObject: {fileID: 0}
  m_PrefabInstance: {fileID: 0}
  m_PrefabAsset: {fileID: 0}
  m_GameObject: {fileID: 60955239}
  m_CullTransparentMesh: 1
--- !u!1 &127039957
GameObject:
  m_ObjectHideFlags: 0
  m_CorrespondingSourceObject: {fileID: 0}
  m_PrefabInstance: {fileID: 0}
  m_PrefabAsset: {fileID: 0}
  serializedVersion: 6
  m_Component:
  - component: {fileID: 127039958}
  - component: {fileID: 127039961}
  - component: {fileID: 127039960}
  - component: {fileID: 127039959}
  m_Layer: 5
  m_Name: Yes
  m_TagString: Untagged
  m_Icon: {fileID: 0}
  m_NavMeshLayer: 0
  m_StaticEditorFlags: 0
  m_IsActive: 1
--- !u!224 &127039958
RectTransform:
  m_ObjectHideFlags: 0
  m_CorrespondingSourceObject: {fileID: 0}
  m_PrefabInstance: {fileID: 0}
  m_PrefabAsset: {fileID: 0}
  m_GameObject: {fileID: 127039957}
  m_LocalRotation: {x: 0, y: 0, z: 0, w: 1}
  m_LocalPosition: {x: 0, y: 0, z: 0}
  m_LocalScale: {x: 1, y: 1, z: 1}
  m_ConstrainProportionsScale: 0
  m_Children:
  - {fileID: 1168757917}
  m_Father: {fileID: 278433330}
  m_LocalEulerAnglesHint: {x: 0, y: 0, z: 0}
  m_AnchorMin: {x: 0.5, y: 0.5}
  m_AnchorMax: {x: 0.5, y: 0.5}
  m_AnchoredPosition: {x: 66.2, y: -85.2}
  m_SizeDelta: {x: 113.919, y: 35.187}
  m_Pivot: {x: 0.5, y: 0.5}
--- !u!114 &127039959
MonoBehaviour:
  m_ObjectHideFlags: 0
  m_CorrespondingSourceObject: {fileID: 0}
  m_PrefabInstance: {fileID: 0}
  m_PrefabAsset: {fileID: 0}
  m_GameObject: {fileID: 127039957}
  m_Enabled: 1
  m_EditorHideFlags: 0
  m_Script: {fileID: 11500000, guid: 4e29b1a8efbd4b44bb3f3716e73f07ff, type: 3}
  m_Name: 
  m_EditorClassIdentifier: 
<<<<<<< HEAD
  m_Navigation:
    m_Mode: 3
    m_WrapAround: 0
    m_SelectOnUp: {fileID: 0}
    m_SelectOnDown: {fileID: 0}
    m_SelectOnLeft: {fileID: 0}
    m_SelectOnRight: {fileID: 0}
  m_Transition: 1
  m_Colors:
    m_NormalColor: {r: 1, g: 1, b: 1, a: 1}
    m_HighlightedColor: {r: 0.9607843, g: 0.9607843, b: 0.9607843, a: 1}
    m_PressedColor: {r: 0.78431374, g: 0.78431374, b: 0.78431374, a: 1}
    m_SelectedColor: {r: 0.9607843, g: 0.9607843, b: 0.9607843, a: 1}
    m_DisabledColor: {r: 0.78431374, g: 0.78431374, b: 0.78431374, a: 0.5019608}
    m_ColorMultiplier: 1
    m_FadeDuration: 0.1
  m_SpriteState:
    m_HighlightedSprite: {fileID: 0}
    m_PressedSprite: {fileID: 0}
    m_SelectedSprite: {fileID: 0}
    m_DisabledSprite: {fileID: 0}
  m_AnimationTriggers:
    m_NormalTrigger: Normal
    m_HighlightedTrigger: Highlighted
    m_PressedTrigger: Pressed
    m_SelectedTrigger: Selected
    m_DisabledTrigger: Disabled
  m_Interactable: 1
  m_TargetGraphic: {fileID: 127039960}
  m_OnClick:
    m_PersistentCalls:
      m_Calls:
      - m_Target: {fileID: 480933796}
        m_TargetAssemblyTypeName: ScreenCanvasController, Assembly-CSharp
        m_MethodName: ReloadGame
        m_Mode: 1
        m_Arguments:
          m_ObjectArgument: {fileID: 0}
          m_ObjectArgumentAssemblyTypeName: UnityEngine.Object, UnityEngine
          m_IntArgument: 0
          m_FloatArgument: 0
          m_StringArgument: 
          m_BoolArgument: 0
        m_CallState: 2
--- !u!114 &127039960
=======
  canvasgroup: {fileID: 299269051}
  data:
    screenName: CTA
    previusScreenName: 
    nextScreenName: tracking
    editor_turnOn: 0
    editor_turnOff: 0
  localizationTexts: []
  trackingController: {fileID: 1222772812}
--- !u!225 &299269051
CanvasGroup:
  m_ObjectHideFlags: 0
  m_CorrespondingSourceObject: {fileID: 0}
  m_PrefabInstance: {fileID: 0}
  m_PrefabAsset: {fileID: 0}
  m_GameObject: {fileID: 299269048}
  m_Enabled: 1
  m_Alpha: 0
  m_Interactable: 0
  m_BlocksRaycasts: 0
  m_IgnoreParentGroups: 0
--- !u!114 &299269052
>>>>>>> 4e2ef2e1
MonoBehaviour:
  m_ObjectHideFlags: 0
  m_CorrespondingSourceObject: {fileID: 0}
  m_PrefabInstance: {fileID: 0}
  m_PrefabAsset: {fileID: 0}
  m_GameObject: {fileID: 127039957}
  m_Enabled: 1
  m_EditorHideFlags: 0
  m_Script: {fileID: 11500000, guid: fe87c0e1cc204ed48ad3b37840f39efc, type: 3}
  m_Name: 
  m_EditorClassIdentifier: 
  m_Material: {fileID: 0}
  m_Color: {r: 1, g: 1, b: 1, a: 1}
  m_RaycastTarget: 1
  m_RaycastPadding: {x: 0, y: 0, z: 0, w: 0}
  m_Maskable: 1
  m_OnCullStateChanged:
    m_PersistentCalls:
      m_Calls: []
  m_Sprite: {fileID: 21300000, guid: d7e8de688c679694f949ad9af6baf4c2, type: 3}
  m_Type: 0
  m_PreserveAspect: 0
  m_FillCenter: 1
  m_FillMethod: 4
  m_FillAmount: 1
  m_FillClockwise: 1
  m_FillOrigin: 0
  m_UseSpriteMesh: 0
  m_PixelsPerUnitMultiplier: 1
--- !u!222 &127039961
CanvasRenderer:
  m_ObjectHideFlags: 0
  m_CorrespondingSourceObject: {fileID: 0}
  m_PrefabInstance: {fileID: 0}
  m_PrefabAsset: {fileID: 0}
  m_GameObject: {fileID: 127039957}
  m_CullTransparentMesh: 1
--- !u!1 &226307587
GameObject:
  m_ObjectHideFlags: 0
  m_CorrespondingSourceObject: {fileID: 0}
  m_PrefabInstance: {fileID: 0}
  m_PrefabAsset: {fileID: 0}
  serializedVersion: 6
  m_Component:
  - component: {fileID: 226307588}
  - component: {fileID: 226307590}
  - component: {fileID: 226307589}
  m_Layer: 5
  m_Name: QuestionIcon
  m_TagString: Untagged
  m_Icon: {fileID: 0}
  m_NavMeshLayer: 0
  m_StaticEditorFlags: 0
  m_IsActive: 1
--- !u!224 &226307588
RectTransform:
  m_ObjectHideFlags: 0
  m_CorrespondingSourceObject: {fileID: 0}
  m_PrefabInstance: {fileID: 0}
  m_PrefabAsset: {fileID: 0}
  m_GameObject: {fileID: 226307587}
  m_LocalRotation: {x: -0, y: -0, z: -0, w: 1}
  m_LocalPosition: {x: 0, y: 0, z: 0}
  m_LocalScale: {x: 1, y: 1, z: 1}
  m_ConstrainProportionsScale: 0
  m_Children: []
  m_Father: {fileID: 1041993336}
  m_LocalEulerAnglesHint: {x: 0, y: 0, z: 0}
  m_AnchorMin: {x: 0.5, y: 0.5}
  m_AnchorMax: {x: 0.5, y: 0.5}
  m_AnchoredPosition: {x: -144.0001, y: -2.9}
  m_SizeDelta: {x: 45.9009, y: 45.9009}
  m_Pivot: {x: 0.5, y: 0.5}
--- !u!114 &226307589
MonoBehaviour:
  m_ObjectHideFlags: 0
  m_CorrespondingSourceObject: {fileID: 0}
  m_PrefabInstance: {fileID: 0}
  m_PrefabAsset: {fileID: 0}
  m_GameObject: {fileID: 226307587}
  m_Enabled: 1
  m_EditorHideFlags: 0
  m_Script: {fileID: 11500000, guid: fe87c0e1cc204ed48ad3b37840f39efc, type: 3}
  m_Name: 
  m_EditorClassIdentifier: 
  m_Material: {fileID: 0}
  m_Color: {r: 1, g: 1, b: 1, a: 1}
  m_RaycastTarget: 1
  m_RaycastPadding: {x: 0, y: 0, z: 0, w: 0}
  m_Maskable: 1
  m_OnCullStateChanged:
    m_PersistentCalls:
      m_Calls: []
  m_Sprite: {fileID: 21300000, guid: 948a1f3bc7c421e4f917de176fc2fc09, type: 3}
  m_Type: 0
  m_PreserveAspect: 0
  m_FillCenter: 1
  m_FillMethod: 4
  m_FillAmount: 1
  m_FillClockwise: 1
  m_FillOrigin: 0
  m_UseSpriteMesh: 0
  m_PixelsPerUnitMultiplier: 1
--- !u!222 &226307590
CanvasRenderer:
  m_ObjectHideFlags: 0
  m_CorrespondingSourceObject: {fileID: 0}
  m_PrefabInstance: {fileID: 0}
  m_PrefabAsset: {fileID: 0}
  m_GameObject: {fileID: 226307587}
  m_CullTransparentMesh: 1
--- !u!1 &243756488
GameObject:
  m_ObjectHideFlags: 0
  m_CorrespondingSourceObject: {fileID: 0}
  m_PrefabInstance: {fileID: 0}
  m_PrefabAsset: {fileID: 0}
  serializedVersion: 6
  m_Component:
  - component: {fileID: 243756489}
  - component: {fileID: 243756491}
  - component: {fileID: 243756490}
  m_Layer: 5
  m_Name: Text CTA Title (1)
  m_TagString: Untagged
  m_Icon: {fileID: 0}
  m_NavMeshLayer: 0
  m_StaticEditorFlags: 0
  m_IsActive: 1
--- !u!224 &243756489
RectTransform:
  m_ObjectHideFlags: 0
  m_CorrespondingSourceObject: {fileID: 0}
  m_PrefabInstance: {fileID: 0}
  m_PrefabAsset: {fileID: 0}
  m_GameObject: {fileID: 243756488}
  m_LocalRotation: {x: -0, y: -0, z: -0, w: 1}
  m_LocalPosition: {x: 0, y: 0, z: 0}
  m_LocalScale: {x: 1, y: 0.8, z: 1}
  m_ConstrainProportionsScale: 0
  m_Children: []
  m_Father: {fileID: 1562201999}
  m_LocalEulerAnglesHint: {x: 0, y: 0, z: 0}
<<<<<<< HEAD
  m_AnchorMin: {x: 0, y: 1}
  m_AnchorMax: {x: 1, y: 1}
  m_AnchoredPosition: {x: 1.3000011, y: -2.1}
  m_SizeDelta: {x: 467.4, y: 37.078}
=======
  m_AnchorMin: {x: 0, y: 0}
  m_AnchorMax: {x: 1, y: 0}
  m_AnchoredPosition: {x: 0, y: 68}
  m_SizeDelta: {x: 0, y: 50}
>>>>>>> 4e2ef2e1
  m_Pivot: {x: 0.5, y: 0.5}
--- !u!114 &243756490
MonoBehaviour:
  m_ObjectHideFlags: 0
  m_CorrespondingSourceObject: {fileID: 0}
  m_PrefabInstance: {fileID: 0}
  m_PrefabAsset: {fileID: 0}
  m_GameObject: {fileID: 243756488}
  m_Enabled: 1
  m_EditorHideFlags: 0
  m_Script: {fileID: 11500000, guid: f4688fdb7df04437aeb418b961361dc5, type: 3}
  m_Name: 
  m_EditorClassIdentifier: 
  m_Material: {fileID: 0}
  m_Color: {r: 1, g: 1, b: 1, a: 1}
  m_RaycastTarget: 1
  m_RaycastPadding: {x: 0, y: 0, z: 0, w: 0}
  m_Maskable: 1
  m_OnCullStateChanged:
    m_PersistentCalls:
      m_Calls: []
<<<<<<< HEAD
  m_text: aprendizado
=======
  m_text: 
>>>>>>> 4e2ef2e1
  m_isRightToLeft: 0
  m_fontAsset: {fileID: 11400000, guid: 278c4d5f9369d1c498330e8298ecbe8a, type: 2}
  m_sharedMaterial: {fileID: -2685737684332039291, guid: 278c4d5f9369d1c498330e8298ecbe8a, type: 2}
  m_fontSharedMaterials: []
  m_fontMaterial: {fileID: 0}
  m_fontMaterials: []
  m_fontColor32:
    serializedVersion: 2
    rgba: 4278228476
  m_fontColor: {r: 0.98823535, g: 0.58431375, b: 0, a: 1}
  m_enableVertexGradient: 0
  m_colorMode: 3
  m_fontColorGradient:
    topLeft: {r: 1, g: 1, b: 1, a: 1}
    topRight: {r: 1, g: 1, b: 1, a: 1}
    bottomLeft: {r: 1, g: 1, b: 1, a: 1}
    bottomRight: {r: 1, g: 1, b: 1, a: 1}
  m_fontColorGradientPreset: {fileID: 0}
  m_spriteAsset: {fileID: 0}
  m_tintAllSprites: 0
  m_StyleSheet: {fileID: 0}
  m_TextStyleHashCode: -1183493901
  m_overrideHtmlColors: 0
  m_faceColor:
    serializedVersion: 2
    rgba: 4294967295
  m_fontSize: 54.86
  m_fontSizeBase: 54.86
  m_fontWeight: 400
  m_enableAutoSizing: 0
  m_fontSizeMin: 18
  m_fontSizeMax: 72
  m_fontStyle: 16
  m_HorizontalAlignment: 1
  m_VerticalAlignment: 256
  m_textAlignment: 65535
  m_characterSpacing: -0.2
  m_wordSpacing: 0
  m_lineSpacing: 0
  m_lineSpacingMax: 0
  m_paragraphSpacing: 0
  m_charWidthMaxAdj: 0
  m_TextWrappingMode: 1
  m_wordWrappingRatios: 0.4
  m_overflowMode: 0
  m_linkedTextComponent: {fileID: 0}
  parentLinkedComponent: {fileID: 0}
  m_enableKerning: 0
  m_ActiveFontFeatures: 6e72656b
  m_enableExtraPadding: 0
  checkPaddingRequired: 0
  m_isRichText: 1
  m_EmojiFallbackSupport: 1
  m_parseCtrlCharacters: 1
  m_isOrthographic: 1
  m_isCullingEnabled: 0
  m_horizontalMapping: 0
  m_verticalMapping: 0
  m_uvLineOffset: 0
  m_geometrySortingOrder: 0
  m_IsTextObjectScaleStatic: 0
  m_VertexBufferAutoSizeReduction: 0
  m_useMaxVisibleDescender: 1
  m_pageToDisplay: 1
  m_margin: {x: 0, y: 0, z: 0, w: 0}
  m_isUsingLegacyAnimationComponent: 0
  m_isVolumetricText: 0
  m_hasFontAssetChanged: 0
  m_baseMaterial: {fileID: 0}
  m_maskOffset: {x: 0, y: 0, z: 0, w: 0}
--- !u!222 &243756491
CanvasRenderer:
  m_ObjectHideFlags: 0
  m_CorrespondingSourceObject: {fileID: 0}
  m_PrefabInstance: {fileID: 0}
  m_PrefabAsset: {fileID: 0}
  m_GameObject: {fileID: 243756488}
  m_CullTransparentMesh: 1
--- !u!1 &246873437
GameObject:
  m_ObjectHideFlags: 0
  m_CorrespondingSourceObject: {fileID: 0}
  m_PrefabInstance: {fileID: 0}
  m_PrefabAsset: {fileID: 0}
  serializedVersion: 6
  m_Component:
  - component: {fileID: 246873441}
  - component: {fileID: 246873440}
  - component: {fileID: 246873439}
  - component: {fileID: 246873438}
  - component: {fileID: 246873442}
  m_Layer: 5
  m_Name: Canvas
  m_TagString: Untagged
  m_Icon: {fileID: 0}
  m_NavMeshLayer: 0
  m_StaticEditorFlags: 0
  m_IsActive: 1
--- !u!114 &246873438
MonoBehaviour:
  m_ObjectHideFlags: 0
  m_CorrespondingSourceObject: {fileID: 0}
  m_PrefabInstance: {fileID: 0}
  m_PrefabAsset: {fileID: 0}
  m_GameObject: {fileID: 246873437}
  m_Enabled: 1
  m_EditorHideFlags: 0
  m_Script: {fileID: 11500000, guid: dc42784cf147c0c48a680349fa168899, type: 3}
  m_Name: 
  m_EditorClassIdentifier: 
  m_IgnoreReversedGraphics: 1
  m_BlockingObjects: 0
  m_BlockingMask:
    serializedVersion: 2
    m_Bits: 4294967295
--- !u!114 &246873439
MonoBehaviour:
  m_ObjectHideFlags: 0
  m_CorrespondingSourceObject: {fileID: 0}
  m_PrefabInstance: {fileID: 0}
  m_PrefabAsset: {fileID: 0}
  m_GameObject: {fileID: 246873437}
  m_Enabled: 1
  m_EditorHideFlags: 0
  m_Script: {fileID: 11500000, guid: 0cd44c1031e13a943bb63640046fad76, type: 3}
  m_Name: 
  m_EditorClassIdentifier: 
  m_UiScaleMode: 1
  m_ReferencePixelsPerUnit: 100
  m_ScaleFactor: 1
  m_ReferenceResolution: {x: 1080, y: 1920}
  m_ScreenMatchMode: 0
  m_MatchWidthOrHeight: 1
  m_PhysicalUnit: 3
  m_FallbackScreenDPI: 96
  m_DefaultSpriteDPI: 96
  m_DynamicPixelsPerUnit: 1
  m_PresetInfoIsWorld: 0
--- !u!223 &246873440
Canvas:
  m_ObjectHideFlags: 0
  m_CorrespondingSourceObject: {fileID: 0}
  m_PrefabInstance: {fileID: 0}
  m_PrefabAsset: {fileID: 0}
  m_GameObject: {fileID: 246873437}
  m_Enabled: 1
  serializedVersion: 3
  m_RenderMode: 0
  m_Camera: {fileID: 0}
  m_PlaneDistance: 100
  m_PixelPerfect: 0
  m_ReceivesEvents: 1
  m_OverrideSorting: 0
  m_OverridePixelPerfect: 0
  m_SortingBucketNormalizedSize: 0
  m_VertexColorAlwaysGammaSpace: 0
  m_AdditionalShaderChannelsFlag: 25
  m_UpdateRectTransformForStandalone: 0
  m_SortingLayerID: 0
  m_SortingOrder: 0
  m_TargetDisplay: 0
--- !u!224 &246873441
RectTransform:
  m_ObjectHideFlags: 0
  m_CorrespondingSourceObject: {fileID: 0}
  m_PrefabInstance: {fileID: 0}
  m_PrefabAsset: {fileID: 0}
  m_GameObject: {fileID: 246873437}
  m_LocalRotation: {x: 0, y: 0, z: 0, w: 1}
  m_LocalPosition: {x: 0, y: 0, z: 0}
  m_LocalScale: {x: 0, y: 0, z: 0}
  m_ConstrainProportionsScale: 0
  m_Children:
  - {fileID: 715161563}
  - {fileID: 552801736}
  - {fileID: 299269049}
  m_Father: {fileID: 0}
  m_LocalEulerAnglesHint: {x: 0, y: 0, z: 0}
  m_AnchorMin: {x: 0, y: 0}
  m_AnchorMax: {x: 0, y: 0}
  m_AnchoredPosition: {x: 0, y: 0}
  m_SizeDelta: {x: 0, y: 0}
  m_Pivot: {x: 0, y: 0}
--- !u!114 &246873442
MonoBehaviour:
  m_ObjectHideFlags: 0
  m_CorrespondingSourceObject: {fileID: 0}
  m_PrefabInstance: {fileID: 0}
  m_PrefabAsset: {fileID: 0}
  m_GameObject: {fileID: 246873437}
  m_Enabled: 1
  m_EditorHideFlags: 0
  m_Script: {fileID: 11500000, guid: 53548b7f218dc6744a34d476fa4934e6, type: 3}
  m_Name: 
  m_EditorClassIdentifier: 
  messageText: {fileID: 1009769434}
  trackingController: {fileID: 0}
  startMessage: Encontre uma imagem!
  foundMessageFormat: 'ID: {0} encontrado. Agora encontre a imagem de ID {1}.'
  finalMessageFormat: "ID: {0} encontrado. Sequ\xEAncia conclu\xEDda!"
  unexpectedMessageFormat: "ID {0} n\xE3o \xE9 o esperado. Procure a imagem de ID
    {1}."
  unexpectedWithoutNextFormat: "ID {0} n\xE3o \xE9 o esperado. Procure uma imagem
    v\xE1lida para continuar."
--- !u!1 &278433329
GameObject:
  m_ObjectHideFlags: 0
  m_CorrespondingSourceObject: {fileID: 0}
  m_PrefabInstance: {fileID: 0}
  m_PrefabAsset: {fileID: 0}
  serializedVersion: 6
  m_Component:
  - component: {fileID: 278433330}
  - component: {fileID: 278433334}
  - component: {fileID: 278433333}
  - component: {fileID: 278433332}
  - component: {fileID: 278433331}
  m_Layer: 5
  m_Name: ClosePanel
  m_TagString: Untagged
  m_Icon: {fileID: 0}
  m_NavMeshLayer: 0
  m_StaticEditorFlags: 0
  m_IsActive: 0
--- !u!224 &278433330
RectTransform:
  m_ObjectHideFlags: 0
  m_CorrespondingSourceObject: {fileID: 0}
  m_PrefabInstance: {fileID: 0}
  m_PrefabAsset: {fileID: 0}
  m_GameObject: {fileID: 278433329}
  m_LocalRotation: {x: 0, y: 0, z: 0, w: 1}
  m_LocalPosition: {x: 0, y: 0, z: 0}
  m_LocalScale: {x: 1, y: 1, z: 1}
  m_ConstrainProportionsScale: 0
  m_Children:
  - {fileID: 488443194}
  - {fileID: 127039958}
  - {fileID: 534205173}
  m_Father: {fileID: 1555785895}
  m_LocalEulerAnglesHint: {x: 0, y: 0, z: 0}
  m_AnchorMin: {x: 0.5, y: 0.5}
  m_AnchorMax: {x: 0.5, y: 0.5}
  m_AnchoredPosition: {x: 141.1954, y: -179}
  m_SizeDelta: {x: 282.3903, y: 255.2449}
  m_Pivot: {x: 0.5, y: 0.5}
--- !u!114 &278433331
MonoBehaviour:
  m_ObjectHideFlags: 0
  m_CorrespondingSourceObject: {fileID: 0}
  m_PrefabInstance: {fileID: 0}
  m_PrefabAsset: {fileID: 0}
  m_GameObject: {fileID: 278433329}
  m_Enabled: 1
  m_EditorHideFlags: 0
  m_Script: {fileID: 11500000, guid: dc42784cf147c0c48a680349fa168899, type: 3}
  m_Name: 
  m_EditorClassIdentifier: 
  m_IgnoreReversedGraphics: 1
  m_BlockingObjects: 0
  m_BlockingMask:
    serializedVersion: 2
    m_Bits: 4294967295
--- !u!223 &278433332
Canvas:
  m_ObjectHideFlags: 0
  m_CorrespondingSourceObject: {fileID: 0}
  m_PrefabInstance: {fileID: 0}
  m_PrefabAsset: {fileID: 0}
  m_GameObject: {fileID: 278433329}
  m_Enabled: 1
  serializedVersion: 3
  m_RenderMode: 2
  m_Camera: {fileID: 0}
  m_PlaneDistance: 100
  m_PixelPerfect: 0
  m_ReceivesEvents: 1
  m_OverrideSorting: 1
  m_OverridePixelPerfect: 0
  m_SortingBucketNormalizedSize: 0
  m_VertexColorAlwaysGammaSpace: 0
  m_AdditionalShaderChannelsFlag: 25
  m_UpdateRectTransformForStandalone: 0
  m_SortingLayerID: 0
  m_SortingOrder: 10
  m_TargetDisplay: 0
--- !u!114 &278433333
MonoBehaviour:
  m_ObjectHideFlags: 0
  m_CorrespondingSourceObject: {fileID: 0}
  m_PrefabInstance: {fileID: 0}
  m_PrefabAsset: {fileID: 0}
  m_GameObject: {fileID: 278433329}
  m_Enabled: 1
  m_EditorHideFlags: 0
  m_Script: {fileID: 11500000, guid: fe87c0e1cc204ed48ad3b37840f39efc, type: 3}
  m_Name: 
  m_EditorClassIdentifier: 
  m_Material: {fileID: 0}
  m_Color: {r: 1, g: 1, b: 1, a: 1}
  m_RaycastTarget: 1
  m_RaycastPadding: {x: 0, y: 0, z: 0, w: 0}
  m_Maskable: 1
  m_OnCullStateChanged:
    m_PersistentCalls:
      m_Calls: []
  m_Sprite: {fileID: 21300000, guid: 2bc08c354f6479647b239c0262ed091d, type: 3}
  m_Type: 0
  m_PreserveAspect: 0
  m_FillCenter: 1
  m_FillMethod: 4
  m_FillAmount: 1
  m_FillClockwise: 1
  m_FillOrigin: 0
  m_UseSpriteMesh: 0
  m_PixelsPerUnitMultiplier: 1
--- !u!222 &278433334
CanvasRenderer:
  m_ObjectHideFlags: 0
  m_CorrespondingSourceObject: {fileID: 0}
  m_PrefabInstance: {fileID: 0}
  m_PrefabAsset: {fileID: 0}
  m_GameObject: {fileID: 278433329}
  m_CullTransparentMesh: 1
--- !u!1 &299269048
GameObject:
  m_ObjectHideFlags: 0
  m_CorrespondingSourceObject: {fileID: 0}
  m_PrefabInstance: {fileID: 0}
  m_PrefabAsset: {fileID: 0}
  serializedVersion: 6
  m_Component:
  - component: {fileID: 299269049}
  - component: {fileID: 299269051}
  - component: {fileID: 299269050}
  - component: {fileID: 299269053}
  - component: {fileID: 299269052}
  m_Layer: 5
  m_Name: Screen CTA
  m_TagString: Untagged
  m_Icon: {fileID: 0}
  m_NavMeshLayer: 0
  m_StaticEditorFlags: 0
  m_IsActive: 1
--- !u!224 &299269049
RectTransform:
  m_ObjectHideFlags: 0
  m_CorrespondingSourceObject: {fileID: 0}
  m_PrefabInstance: {fileID: 0}
  m_PrefabAsset: {fileID: 0}
  m_GameObject: {fileID: 299269048}
  m_LocalRotation: {x: -0, y: -0, z: -0, w: 1}
  m_LocalPosition: {x: 0, y: 0, z: 0}
  m_LocalScale: {x: 2.2978723, y: 2.2978723, z: 2.2978723}
  m_ConstrainProportionsScale: 0
  m_Children:
  - {fileID: 1562201999}
  - {fileID: 855276398}
  - {fileID: 1790847484}
  - {fileID: 912276265}
  - {fileID: 902654359}
  - {fileID: 2036334104}
  m_Father: {fileID: 246873441}
  m_LocalEulerAnglesHint: {x: 0, y: 0, z: 0}
  m_AnchorMin: {x: 0, y: 0}
  m_AnchorMax: {x: 1, y: 1}
  m_AnchoredPosition: {x: 0, y: -0.016601562}
  m_SizeDelta: {x: -610, y: -1084.5}
  m_Pivot: {x: 0.5, y: 0.5}
--- !u!114 &299269050
MonoBehaviour:
  m_ObjectHideFlags: 0
  m_CorrespondingSourceObject: {fileID: 0}
  m_PrefabInstance: {fileID: 0}
  m_PrefabAsset: {fileID: 0}
  m_GameObject: {fileID: 299269048}
  m_Enabled: 1
  m_EditorHideFlags: 0
  m_Script: {fileID: 11500000, guid: 01c0c8430d953804d9b2fb5c1d7c6cfd, type: 3}
  m_Name: 
  m_EditorClassIdentifier: 
  canvasgroup: {fileID: 299269051}
  data:
    screenName: CTA
    previusScreenName: 
    nextScreenName: tracking
    editor_turnOn: 0
    editor_turnOff: 0
  localizationTexts: []
  trackingController: {fileID: 1222772812}
--- !u!225 &299269051
CanvasGroup:
  m_ObjectHideFlags: 0
  m_CorrespondingSourceObject: {fileID: 0}
  m_PrefabInstance: {fileID: 0}
  m_PrefabAsset: {fileID: 0}
  m_GameObject: {fileID: 299269048}
  m_Enabled: 1
  m_Alpha: 0
  m_Interactable: 0
  m_BlocksRaycasts: 0
  m_IgnoreParentGroups: 0
--- !u!114 &299269052
MonoBehaviour:
  m_ObjectHideFlags: 0
  m_CorrespondingSourceObject: {fileID: 0}
  m_PrefabInstance: {fileID: 0}
  m_PrefabAsset: {fileID: 0}
  m_GameObject: {fileID: 299269048}
  m_Enabled: 1
  m_EditorHideFlags: 0
  m_Script: {fileID: 11500000, guid: fe87c0e1cc204ed48ad3b37840f39efc, type: 3}
  m_Name: 
  m_EditorClassIdentifier: 
  m_Material: {fileID: 0}
  m_Color: {r: 0.8313726, g: 0.85098046, b: 0.80392164, a: 1}
  m_RaycastTarget: 1
  m_RaycastPadding: {x: 0, y: 0, z: 0, w: 0}
  m_Maskable: 1
  m_OnCullStateChanged:
    m_PersistentCalls:
      m_Calls: []
  m_Sprite: {fileID: 0}
  m_Type: 0
  m_PreserveAspect: 0
  m_FillCenter: 1
  m_FillMethod: 4
  m_FillAmount: 1
  m_FillClockwise: 1
  m_FillOrigin: 0
  m_UseSpriteMesh: 0
  m_PixelsPerUnitMultiplier: 1
--- !u!222 &299269053
CanvasRenderer:
  m_ObjectHideFlags: 0
  m_CorrespondingSourceObject: {fileID: 0}
  m_PrefabInstance: {fileID: 0}
  m_PrefabAsset: {fileID: 0}
  m_GameObject: {fileID: 299269048}
  m_CullTransparentMesh: 1
--- !u!1 &324225582
GameObject:
  m_ObjectHideFlags: 0
  m_CorrespondingSourceObject: {fileID: 0}
  m_PrefabInstance: {fileID: 0}
  m_PrefabAsset: {fileID: 0}
  serializedVersion: 6
  m_Component:
  - component: {fileID: 324225583}
  - component: {fileID: 324225585}
  - component: {fileID: 324225584}
  m_Layer: 5
  m_Name: Text (TMP)
  m_TagString: Untagged
  m_Icon: {fileID: 0}
  m_NavMeshLayer: 0
  m_StaticEditorFlags: 0
  m_IsActive: 1
--- !u!224 &324225583
RectTransform:
  m_ObjectHideFlags: 0
  m_CorrespondingSourceObject: {fileID: 0}
  m_PrefabInstance: {fileID: 0}
  m_PrefabAsset: {fileID: 0}
  m_GameObject: {fileID: 324225582}
  m_LocalRotation: {x: 0, y: 0, z: 0, w: 1}
  m_LocalPosition: {x: 0, y: 0, z: 0}
  m_LocalScale: {x: 1, y: 1, z: 1}
  m_ConstrainProportionsScale: 0
  m_Children: []
  m_Father: {fileID: 3037704}
  m_LocalEulerAnglesHint: {x: 0, y: 0, z: 0}
  m_AnchorMin: {x: 0, y: 0}
  m_AnchorMax: {x: 1, y: 1}
  m_AnchoredPosition: {x: 0, y: 0}
  m_SizeDelta: {x: 0, y: 0}
  m_Pivot: {x: 0.5, y: 0.5}
--- !u!114 &324225584
MonoBehaviour:
  m_ObjectHideFlags: 0
  m_CorrespondingSourceObject: {fileID: 0}
  m_PrefabInstance: {fileID: 0}
  m_PrefabAsset: {fileID: 0}
  m_GameObject: {fileID: 324225582}
  m_Enabled: 1
  m_EditorHideFlags: 0
  m_Script: {fileID: 11500000, guid: f4688fdb7df04437aeb418b961361dc5, type: 3}
  m_Name: 
  m_EditorClassIdentifier: 
  m_Material: {fileID: 0}
  m_Color: {r: 1, g: 1, b: 1, a: 1}
  m_RaycastTarget: 1
  m_RaycastPadding: {x: 0, y: 0, z: 0, w: 0}
  m_Maskable: 1
  m_OnCullStateChanged:
    m_PersistentCalls:
      m_Calls: []
  m_text: PT
  m_isRightToLeft: 0
  m_fontAsset: {fileID: 11400000, guid: 4411ac7be728a904f8212113cf04cb5f, type: 2}
  m_sharedMaterial: {fileID: 6584795631525708832, guid: 4411ac7be728a904f8212113cf04cb5f, type: 2}
  m_fontSharedMaterials: []
  m_fontMaterial: {fileID: 0}
  m_fontMaterials: []
  m_fontColor32:
    serializedVersion: 2
    rgba: 4286917227
  m_fontColor: {r: 0.41960788, g: 0.16470589, b: 0.52156866, a: 1}
  m_enableVertexGradient: 0
  m_colorMode: 3
  m_fontColorGradient:
    topLeft: {r: 1, g: 1, b: 1, a: 1}
    topRight: {r: 1, g: 1, b: 1, a: 1}
    bottomLeft: {r: 1, g: 1, b: 1, a: 1}
    bottomRight: {r: 1, g: 1, b: 1, a: 1}
  m_fontColorGradientPreset: {fileID: 0}
  m_spriteAsset: {fileID: 0}
  m_tintAllSprites: 0
  m_StyleSheet: {fileID: 0}
  m_TextStyleHashCode: -1183493901
  m_overrideHtmlColors: 0
  m_faceColor:
    serializedVersion: 2
    rgba: 4294967295
  m_fontSize: 17.01
  m_fontSizeBase: 17.01
  m_fontWeight: 400
  m_enableAutoSizing: 0
  m_fontSizeMin: 18
  m_fontSizeMax: 72
  m_fontStyle: 1
  m_HorizontalAlignment: 2
  m_VerticalAlignment: 512
  m_textAlignment: 65535
  m_characterSpacing: 0
  m_wordSpacing: 0
  m_lineSpacing: 0
  m_lineSpacingMax: 0
  m_paragraphSpacing: 0
  m_charWidthMaxAdj: 0
  m_TextWrappingMode: 1
  m_wordWrappingRatios: 0.4
  m_overflowMode: 0
  m_linkedTextComponent: {fileID: 0}
  parentLinkedComponent: {fileID: 0}
  m_enableKerning: 0
  m_ActiveFontFeatures: 6e72656b
  m_enableExtraPadding: 0
  checkPaddingRequired: 0
  m_isRichText: 1
  m_EmojiFallbackSupport: 1
  m_parseCtrlCharacters: 1
  m_isOrthographic: 1
  m_isCullingEnabled: 0
  m_horizontalMapping: 0
  m_verticalMapping: 0
  m_uvLineOffset: 0
  m_geometrySortingOrder: 0
  m_IsTextObjectScaleStatic: 0
  m_VertexBufferAutoSizeReduction: 0
  m_useMaxVisibleDescender: 1
  m_pageToDisplay: 1
  m_margin: {x: 0, y: 0, z: 0, w: 0}
  m_isUsingLegacyAnimationComponent: 0
  m_isVolumetricText: 0
  m_hasFontAssetChanged: 0
  m_baseMaterial: {fileID: 0}
  m_maskOffset: {x: 0, y: 0, z: 0, w: 0}
--- !u!222 &324225585
CanvasRenderer:
  m_ObjectHideFlags: 0
  m_CorrespondingSourceObject: {fileID: 0}
  m_PrefabInstance: {fileID: 0}
  m_PrefabAsset: {fileID: 0}
  m_GameObject: {fileID: 324225582}
  m_CullTransparentMesh: 1
--- !u!1 &353284061
GameObject:
  m_ObjectHideFlags: 0
  m_CorrespondingSourceObject: {fileID: 0}
  m_PrefabInstance: {fileID: 0}
  m_PrefabAsset: {fileID: 0}
  serializedVersion: 6
  m_Component:
  - component: {fileID: 353284062}
  - component: {fileID: 353284064}
  - component: {fileID: 353284063}
  m_Layer: 5
  m_Name: Text (TMP)
  m_TagString: Untagged
  m_Icon: {fileID: 0}
  m_NavMeshLayer: 0
  m_StaticEditorFlags: 0
  m_IsActive: 1
--- !u!224 &353284062
RectTransform:
  m_ObjectHideFlags: 0
  m_CorrespondingSourceObject: {fileID: 0}
  m_PrefabInstance: {fileID: 0}
  m_PrefabAsset: {fileID: 0}
  m_GameObject: {fileID: 353284061}
  m_LocalRotation: {x: 0, y: 0, z: 0, w: 1}
  m_LocalPosition: {x: 0, y: 0, z: 0}
  m_LocalScale: {x: 1, y: 1, z: 1}
  m_ConstrainProportionsScale: 0
  m_Children: []
  m_Father: {fileID: 1041993336}
  m_LocalEulerAnglesHint: {x: 0, y: 0, z: 0}
  m_AnchorMin: {x: 0, y: 0}
  m_AnchorMax: {x: 1, y: 1}
  m_AnchoredPosition: {x: 34.2689, y: 0}
  m_SizeDelta: {x: -68.5377, y: 0}
  m_Pivot: {x: 0.5, y: 0.5}
--- !u!114 &353284063
MonoBehaviour:
  m_ObjectHideFlags: 0
  m_CorrespondingSourceObject: {fileID: 0}
  m_PrefabInstance: {fileID: 0}
  m_PrefabAsset: {fileID: 0}
  m_GameObject: {fileID: 353284061}
  m_Enabled: 1
  m_EditorHideFlags: 0
  m_Script: {fileID: 11500000, guid: f4688fdb7df04437aeb418b961361dc5, type: 3}
  m_Name: 
  m_EditorClassIdentifier: 
  m_Material: {fileID: 0}
  m_Color: {r: 1, g: 1, b: 1, a: 1}
  m_RaycastTarget: 1
  m_RaycastPadding: {x: 0, y: 0, z: 0, w: 0}
  m_Maskable: 1
  m_OnCullStateChanged:
    m_PersistentCalls:
      m_Calls: []
  m_text: asdsadsaa
  m_isRightToLeft: 0
  m_fontAsset: {fileID: 11400000, guid: 4411ac7be728a904f8212113cf04cb5f, type: 2}
  m_sharedMaterial: {fileID: 6584795631525708832, guid: 4411ac7be728a904f8212113cf04cb5f, type: 2}
  m_fontSharedMaterials: []
  m_fontMaterial: {fileID: 0}
  m_fontMaterials: []
  m_fontColor32:
    serializedVersion: 2
    rgba: 4291680724
  m_fontColor: {r: 0.83137256, g: 0.8509804, b: 0.8039216, a: 1}
  m_enableVertexGradient: 0
  m_colorMode: 3
  m_fontColorGradient:
    topLeft: {r: 1, g: 1, b: 1, a: 1}
    topRight: {r: 1, g: 1, b: 1, a: 1}
    bottomLeft: {r: 1, g: 1, b: 1, a: 1}
    bottomRight: {r: 1, g: 1, b: 1, a: 1}
  m_fontColorGradientPreset: {fileID: 0}
  m_spriteAsset: {fileID: 0}
  m_tintAllSprites: 0
  m_StyleSheet: {fileID: 0}
  m_TextStyleHashCode: -1183493901
  m_overrideHtmlColors: 0
  m_faceColor:
    serializedVersion: 2
    rgba: 4294967295
  m_fontSize: 20
  m_fontSizeBase: 20
  m_fontWeight: 400
  m_enableAutoSizing: 0
  m_fontSizeMin: 18
  m_fontSizeMax: 72
  m_fontStyle: 0
  m_HorizontalAlignment: 1
  m_VerticalAlignment: 512
  m_textAlignment: 65535
  m_characterSpacing: 0
  m_wordSpacing: 0
  m_lineSpacing: 0
  m_lineSpacingMax: 0
  m_paragraphSpacing: 0
  m_charWidthMaxAdj: 0
  m_TextWrappingMode: 1
  m_wordWrappingRatios: 0.4
  m_overflowMode: 0
  m_linkedTextComponent: {fileID: 0}
  parentLinkedComponent: {fileID: 0}
  m_enableKerning: 0
  m_ActiveFontFeatures: 6e72656b
  m_enableExtraPadding: 0
  checkPaddingRequired: 0
  m_isRichText: 1
  m_EmojiFallbackSupport: 1
  m_parseCtrlCharacters: 1
  m_isOrthographic: 1
  m_isCullingEnabled: 0
  m_horizontalMapping: 0
  m_verticalMapping: 0
  m_uvLineOffset: 0
  m_geometrySortingOrder: 0
  m_IsTextObjectScaleStatic: 0
  m_VertexBufferAutoSizeReduction: 0
  m_useMaxVisibleDescender: 1
  m_pageToDisplay: 1
  m_margin: {x: 0, y: 0, z: 0, w: 0}
  m_isUsingLegacyAnimationComponent: 0
  m_isVolumetricText: 0
  m_hasFontAssetChanged: 0
  m_baseMaterial: {fileID: 0}
  m_maskOffset: {x: 0, y: 0, z: 0, w: 0}
--- !u!222 &353284064
CanvasRenderer:
  m_ObjectHideFlags: 0
  m_CorrespondingSourceObject: {fileID: 0}
  m_PrefabInstance: {fileID: 0}
  m_PrefabAsset: {fileID: 0}
  m_GameObject: {fileID: 353284061}
  m_CullTransparentMesh: 1
--- !u!1 &388664417
GameObject:
  m_ObjectHideFlags: 0
  m_CorrespondingSourceObject: {fileID: 0}
  m_PrefabInstance: {fileID: 0}
  m_PrefabAsset: {fileID: 0}
  serializedVersion: 6
  m_Component:
  - component: {fileID: 388664418}
  - component: {fileID: 388664420}
  - component: {fileID: 388664419}
  m_Layer: 5
  m_Name: Text Last Read Image
  m_TagString: Untagged
  m_Icon: {fileID: 0}
  m_NavMeshLayer: 0
  m_StaticEditorFlags: 0
  m_IsActive: 1
--- !u!224 &388664418
RectTransform:
  m_ObjectHideFlags: 0
  m_CorrespondingSourceObject: {fileID: 0}
  m_PrefabInstance: {fileID: 0}
  m_PrefabAsset: {fileID: 0}
  m_GameObject: {fileID: 388664417}
  m_LocalRotation: {x: 0, y: 0, z: 0, w: 1}
  m_LocalPosition: {x: 0, y: 0, z: 0}
  m_LocalScale: {x: 1, y: 1, z: 1}
  m_ConstrainProportionsScale: 0
  m_Children: []
  m_Father: {fileID: 1943027129}
  m_LocalEulerAnglesHint: {x: 0, y: 0, z: 0}
  m_AnchorMin: {x: 0, y: 0}
  m_AnchorMax: {x: 1, y: 0}
  m_AnchoredPosition: {x: 0, y: 25}
  m_SizeDelta: {x: 0, y: 50}
  m_Pivot: {x: 0.5, y: 0.5}
--- !u!114 &388664419
MonoBehaviour:
  m_ObjectHideFlags: 0
  m_CorrespondingSourceObject: {fileID: 0}
  m_PrefabInstance: {fileID: 0}
  m_PrefabAsset: {fileID: 0}
  m_GameObject: {fileID: 388664417}
  m_Enabled: 1
  m_EditorHideFlags: 0
  m_Script: {fileID: 11500000, guid: f4688fdb7df04437aeb418b961361dc5, type: 3}
  m_Name: 
  m_EditorClassIdentifier: 
  m_Material: {fileID: 0}
  m_Color: {r: 1, g: 1, b: 1, a: 1}
  m_RaycastTarget: 1
  m_RaycastPadding: {x: 0, y: 0, z: 0, w: 0}
  m_Maskable: 1
  m_OnCullStateChanged:
    m_PersistentCalls:
      m_Calls: []
  m_text: 
  m_isRightToLeft: 0
  m_fontAsset: {fileID: 11400000, guid: 8f586378b4e144a9851e7b34d9b748ee, type: 2}
  m_sharedMaterial: {fileID: 2180264, guid: 8f586378b4e144a9851e7b34d9b748ee, type: 2}
  m_fontSharedMaterials: []
  m_fontMaterial: {fileID: 0}
  m_fontMaterials: []
  m_fontColor32:
    serializedVersion: 2
    rgba: 4294967295
  m_fontColor: {r: 1, g: 1, b: 1, a: 1}
  m_enableVertexGradient: 0
  m_colorMode: 3
  m_fontColorGradient:
    topLeft: {r: 1, g: 1, b: 1, a: 1}
    topRight: {r: 1, g: 1, b: 1, a: 1}
    bottomLeft: {r: 1, g: 1, b: 1, a: 1}
    bottomRight: {r: 1, g: 1, b: 1, a: 1}
  m_fontColorGradientPreset: {fileID: 0}
  m_spriteAsset: {fileID: 0}
  m_tintAllSprites: 0
  m_StyleSheet: {fileID: 0}
  m_TextStyleHashCode: -1183493901
  m_overrideHtmlColors: 0
  m_faceColor:
    serializedVersion: 2
    rgba: 4294967295
  m_fontSize: 36
  m_fontSizeBase: 36
  m_fontWeight: 400
  m_enableAutoSizing: 0
  m_fontSizeMin: 18
  m_fontSizeMax: 72
  m_fontStyle: 0
  m_HorizontalAlignment: 2
  m_VerticalAlignment: 512
  m_textAlignment: 65535
  m_characterSpacing: 0
  m_wordSpacing: 0
  m_lineSpacing: 0
  m_lineSpacingMax: 0
  m_paragraphSpacing: 0
  m_charWidthMaxAdj: 0
  m_TextWrappingMode: 1
  m_wordWrappingRatios: 0.4
  m_overflowMode: 0
  m_linkedTextComponent: {fileID: 0}
  parentLinkedComponent: {fileID: 0}
  m_enableKerning: 0
  m_ActiveFontFeatures: 6e72656b
  m_enableExtraPadding: 0
  checkPaddingRequired: 0
  m_isRichText: 1
  m_EmojiFallbackSupport: 1
  m_parseCtrlCharacters: 1
  m_isOrthographic: 1
  m_isCullingEnabled: 0
  m_horizontalMapping: 0
  m_verticalMapping: 0
  m_uvLineOffset: 0
  m_geometrySortingOrder: 0
  m_IsTextObjectScaleStatic: 0
  m_VertexBufferAutoSizeReduction: 0
  m_useMaxVisibleDescender: 1
  m_pageToDisplay: 1
  m_margin: {x: 0, y: 0, z: 0, w: 0}
  m_isUsingLegacyAnimationComponent: 0
  m_isVolumetricText: 0
  m_hasFontAssetChanged: 0
  m_baseMaterial: {fileID: 0}
  m_maskOffset: {x: 0, y: 0, z: 0, w: 0}
--- !u!222 &388664420
CanvasRenderer:
  m_ObjectHideFlags: 0
  m_CorrespondingSourceObject: {fileID: 0}
  m_PrefabInstance: {fileID: 0}
  m_PrefabAsset: {fileID: 0}
  m_GameObject: {fileID: 388664417}
  m_CullTransparentMesh: 1
--- !u!1 &453937245
GameObject:
  m_ObjectHideFlags: 0
  m_CorrespondingSourceObject: {fileID: 0}
  m_PrefabInstance: {fileID: 0}
  m_PrefabAsset: {fileID: 0}
  serializedVersion: 6
  m_Component:
  - component: {fileID: 453937246}
  m_Layer: 0
  m_Name: === Controladores ===
  m_TagString: Untagged
  m_Icon: {fileID: 0}
  m_NavMeshLayer: 0
  m_StaticEditorFlags: 0
  m_IsActive: 1
--- !u!4 &453937246
Transform:
  m_ObjectHideFlags: 0
  m_CorrespondingSourceObject: {fileID: 0}
  m_PrefabInstance: {fileID: 0}
  m_PrefabAsset: {fileID: 0}
  m_GameObject: {fileID: 453937245}
  serializedVersion: 2
  m_LocalRotation: {x: 0, y: 0, z: 0, w: 1}
  m_LocalPosition: {x: 213.53902, y: 233.21904, z: -1.2021314}
  m_LocalScale: {x: 1, y: 1, z: 1}
  m_ConstrainProportionsScale: 0
  m_Children:
  - {fileID: 714371367}
  - {fileID: 659227667}
  - {fileID: 1572305126}
  - {fileID: 602717436}
  - {fileID: 812729297}
  m_Father: {fileID: 0}
  m_LocalEulerAnglesHint: {x: 0, y: 0, z: 0}
--- !u!1 &479141115
GameObject:
  m_ObjectHideFlags: 0
  m_CorrespondingSourceObject: {fileID: 0}
  m_PrefabInstance: {fileID: 0}
  m_PrefabAsset: {fileID: 0}
  serializedVersion: 6
  m_Component:
  - component: {fileID: 479141116}
  - component: {fileID: 479141118}
  - component: {fileID: 479141117}
  m_Layer: 5
  m_Name: Text Result
  m_TagString: Untagged
  m_Icon: {fileID: 0}
  m_NavMeshLayer: 0
  m_StaticEditorFlags: 0
  m_IsActive: 1
--- !u!224 &479141116
RectTransform:
  m_ObjectHideFlags: 0
  m_CorrespondingSourceObject: {fileID: 0}
  m_PrefabInstance: {fileID: 0}
  m_PrefabAsset: {fileID: 0}
  m_GameObject: {fileID: 479141115}
  m_LocalRotation: {x: 0, y: 0, z: 0, w: 1}
  m_LocalPosition: {x: 0, y: 0, z: 0}
  m_LocalScale: {x: 1, y: 1, z: 1}
  m_ConstrainProportionsScale: 0
  m_Children: []
  m_Father: {fileID: 805100090}
  m_LocalEulerAnglesHint: {x: 0, y: 0, z: 0}
  m_AnchorMin: {x: 0, y: 1}
  m_AnchorMax: {x: 1, y: 1}
  m_AnchoredPosition: {x: 0, y: -73.075005}
  m_SizeDelta: {x: 0, y: 50}
  m_Pivot: {x: 0.5, y: 0.5}
--- !u!114 &479141117
MonoBehaviour:
  m_ObjectHideFlags: 0
  m_CorrespondingSourceObject: {fileID: 0}
  m_PrefabInstance: {fileID: 0}
  m_PrefabAsset: {fileID: 0}
  m_GameObject: {fileID: 479141115}
  m_Enabled: 1
  m_EditorHideFlags: 0
  m_Script: {fileID: 11500000, guid: f4688fdb7df04437aeb418b961361dc5, type: 3}
  m_Name: 
  m_EditorClassIdentifier: 
  m_Material: {fileID: 0}
  m_Color: {r: 1, g: 1, b: 1, a: 1}
  m_RaycastTarget: 1
  m_RaycastPadding: {x: 0, y: 0, z: 0, w: 0}
  m_Maskable: 1
  m_OnCullStateChanged:
    m_PersistentCalls:
      m_Calls: []
  m_text: 1
  m_isRightToLeft: 0
  m_fontAsset: {fileID: 11400000, guid: 278c4d5f9369d1c498330e8298ecbe8a, type: 2}
  m_sharedMaterial: {fileID: -2685737684332039291, guid: 278c4d5f9369d1c498330e8298ecbe8a, type: 2}
  m_fontSharedMaterials: []
  m_fontMaterial: {fileID: 0}
  m_fontMaterials: []
  m_fontColor32:
    serializedVersion: 2
    rgba: 4292927716
  m_fontColor: {r: 0.8930817, g: 0.8790395, b: 0.8790395, a: 1}
  m_enableVertexGradient: 0
  m_colorMode: 3
  m_fontColorGradient:
    topLeft: {r: 1, g: 1, b: 1, a: 1}
    topRight: {r: 1, g: 1, b: 1, a: 1}
    bottomLeft: {r: 1, g: 1, b: 1, a: 1}
    bottomRight: {r: 1, g: 1, b: 1, a: 1}
  m_fontColorGradientPreset: {fileID: 0}
  m_spriteAsset: {fileID: 0}
  m_tintAllSprites: 0
  m_StyleSheet: {fileID: 0}
  m_TextStyleHashCode: -1183493901
  m_overrideHtmlColors: 0
  m_faceColor:
    serializedVersion: 2
    rgba: 4294967295
  m_fontSize: 55
  m_fontSizeBase: 55
  m_fontWeight: 400
  m_enableAutoSizing: 0
  m_fontSizeMin: 18
  m_fontSizeMax: 72
  m_fontStyle: 0
  m_HorizontalAlignment: 2
  m_VerticalAlignment: 512
  m_textAlignment: 65535
  m_characterSpacing: 0
  m_wordSpacing: 0
  m_lineSpacing: 0
  m_lineSpacingMax: 0
  m_paragraphSpacing: 0
  m_charWidthMaxAdj: 0
  m_TextWrappingMode: 1
  m_wordWrappingRatios: 0.4
  m_overflowMode: 0
  m_linkedTextComponent: {fileID: 0}
  parentLinkedComponent: {fileID: 0}
  m_enableKerning: 0
  m_ActiveFontFeatures: 6e72656b
  m_enableExtraPadding: 0
  checkPaddingRequired: 0
  m_isRichText: 1
  m_EmojiFallbackSupport: 1
  m_parseCtrlCharacters: 1
  m_isOrthographic: 1
  m_isCullingEnabled: 0
  m_horizontalMapping: 0
  m_verticalMapping: 0
  m_uvLineOffset: 0
  m_geometrySortingOrder: 0
  m_IsTextObjectScaleStatic: 0
  m_VertexBufferAutoSizeReduction: 0
  m_useMaxVisibleDescender: 1
  m_pageToDisplay: 1
  m_margin: {x: 0, y: 0, z: 0, w: 0}
  m_isUsingLegacyAnimationComponent: 0
  m_isVolumetricText: 0
  m_hasFontAssetChanged: 0
  m_baseMaterial: {fileID: 0}
  m_maskOffset: {x: 0, y: 0, z: 0, w: 0}
--- !u!222 &479141118
CanvasRenderer:
  m_ObjectHideFlags: 0
  m_CorrespondingSourceObject: {fileID: 0}
  m_PrefabInstance: {fileID: 0}
  m_PrefabAsset: {fileID: 0}
  m_GameObject: {fileID: 479141115}
  m_CullTransparentMesh: 1
--- !u!1001 &480933795
PrefabInstance:
  m_ObjectHideFlags: 0
  serializedVersion: 2
  m_Modification:
    serializedVersion: 3
    m_TransformParent: {fileID: 453937246}
    m_Modifications:
    - target: {fileID: 3656247444290582131, guid: 93cabc1a3eb61a44abd3c1579432e642, type: 3}
      propertyPath: m_LocalPosition.x
      value: -213.53902
      objectReference: {fileID: 0}
    - target: {fileID: 3656247444290582131, guid: 93cabc1a3eb61a44abd3c1579432e642, type: 3}
      propertyPath: m_LocalPosition.y
      value: -233.21904
      objectReference: {fileID: 0}
    - target: {fileID: 3656247444290582131, guid: 93cabc1a3eb61a44abd3c1579432e642, type: 3}
      propertyPath: m_LocalPosition.z
      value: 1.2021314
      objectReference: {fileID: 0}
    - target: {fileID: 3656247444290582131, guid: 93cabc1a3eb61a44abd3c1579432e642, type: 3}
      propertyPath: m_LocalRotation.w
      value: 1
      objectReference: {fileID: 0}
    - target: {fileID: 3656247444290582131, guid: 93cabc1a3eb61a44abd3c1579432e642, type: 3}
      propertyPath: m_LocalRotation.x
      value: -0
      objectReference: {fileID: 0}
    - target: {fileID: 3656247444290582131, guid: 93cabc1a3eb61a44abd3c1579432e642, type: 3}
      propertyPath: m_LocalRotation.y
      value: -0
      objectReference: {fileID: 0}
    - target: {fileID: 3656247444290582131, guid: 93cabc1a3eb61a44abd3c1579432e642, type: 3}
      propertyPath: m_LocalRotation.z
      value: -0
      objectReference: {fileID: 0}
    - target: {fileID: 3656247444290582131, guid: 93cabc1a3eb61a44abd3c1579432e642, type: 3}
      propertyPath: m_LocalEulerAnglesHint.x
      value: 0
      objectReference: {fileID: 0}
    - target: {fileID: 3656247444290582131, guid: 93cabc1a3eb61a44abd3c1579432e642, type: 3}
      propertyPath: m_LocalEulerAnglesHint.y
      value: 0
      objectReference: {fileID: 0}
    - target: {fileID: 3656247444290582131, guid: 93cabc1a3eb61a44abd3c1579432e642, type: 3}
      propertyPath: m_LocalEulerAnglesHint.z
      value: 0
      objectReference: {fileID: 0}
    - target: {fileID: 4824266465877737440, guid: 93cabc1a3eb61a44abd3c1579432e642, type: 3}
      propertyPath: inicialScreen
      value: CTA
      objectReference: {fileID: 0}
    - target: {fileID: 5365069297989160950, guid: 93cabc1a3eb61a44abd3c1579432e642, type: 3}
      propertyPath: m_Name
      value: '[MUST BE ON SCENE] ScreenCanvasController'
      objectReference: {fileID: 0}
    m_RemovedComponents: []
    m_RemovedGameObjects: []
    m_AddedGameObjects: []
    m_AddedComponents: []
  m_SourcePrefab: {fileID: 100100000, guid: 93cabc1a3eb61a44abd3c1579432e642, type: 3}
--- !u!114 &480933796 stripped
MonoBehaviour:
  m_CorrespondingSourceObject: {fileID: 4824266465877737440, guid: 93cabc1a3eb61a44abd3c1579432e642, type: 3}
  m_PrefabInstance: {fileID: 480933795}
  m_PrefabAsset: {fileID: 0}
  m_GameObject: {fileID: 0}
  m_Enabled: 1
  m_EditorHideFlags: 0
  m_Script: {fileID: 11500000, guid: 4877ee84c5d93ef48854d0717ecb4014, type: 3}
  m_Name: 
  m_EditorClassIdentifier: 
--- !u!1 &488443193
GameObject:
  m_ObjectHideFlags: 0
  m_CorrespondingSourceObject: {fileID: 0}
  m_PrefabInstance: {fileID: 0}
  m_PrefabAsset: {fileID: 0}
  serializedVersion: 6
  m_Component:
  - component: {fileID: 488443194}
  - component: {fileID: 488443196}
  - component: {fileID: 488443195}
  m_Layer: 5
  m_Name: Title
  m_TagString: Untagged
  m_Icon: {fileID: 0}
  m_NavMeshLayer: 0
  m_StaticEditorFlags: 0
  m_IsActive: 1
--- !u!224 &488443194
RectTransform:
  m_ObjectHideFlags: 0
  m_CorrespondingSourceObject: {fileID: 0}
  m_PrefabInstance: {fileID: 0}
  m_PrefabAsset: {fileID: 0}
  m_GameObject: {fileID: 488443193}
  m_LocalRotation: {x: 0, y: 0, z: 0, w: 1}
  m_LocalPosition: {x: 0, y: 0, z: 0}
  m_LocalScale: {x: 1, y: 0.8, z: 1}
  m_ConstrainProportionsScale: 0
  m_Children: []
  m_Father: {fileID: 278433330}
  m_LocalEulerAnglesHint: {x: 0, y: 0, z: 0}
  m_AnchorMin: {x: 0.5, y: 0.5}
  m_AnchorMax: {x: 0.5, y: 0.5}
  m_AnchoredPosition: {x: 5.6, y: -6.2}
  m_SizeDelta: {x: 255.6691, y: 116.3116}
  m_Pivot: {x: 0.5, y: 0.5}
--- !u!114 &488443195
MonoBehaviour:
  m_ObjectHideFlags: 0
  m_CorrespondingSourceObject: {fileID: 0}
  m_PrefabInstance: {fileID: 0}
  m_PrefabAsset: {fileID: 0}
  m_GameObject: {fileID: 488443193}
  m_Enabled: 1
  m_EditorHideFlags: 0
  m_Script: {fileID: 11500000, guid: f4688fdb7df04437aeb418b961361dc5, type: 3}
  m_Name: 
  m_EditorClassIdentifier: 
  m_Material: {fileID: 0}
  m_Color: {r: 1, g: 1, b: 1, a: 1}
  m_RaycastTarget: 1
  m_RaycastPadding: {x: 0, y: 0, z: 0, w: 0}
  m_Maskable: 1
  m_OnCullStateChanged:
    m_PersistentCalls:
      m_Calls: []
  m_text: deseja sair<br>do jogo?
  m_isRightToLeft: 0
  m_fontAsset: {fileID: 11400000, guid: 278c4d5f9369d1c498330e8298ecbe8a, type: 2}
  m_sharedMaterial: {fileID: -2685737684332039291, guid: 278c4d5f9369d1c498330e8298ecbe8a, type: 2}
  m_fontSharedMaterials: []
  m_fontMaterial: {fileID: 0}
  m_fontMaterials: []
  m_fontColor32:
    serializedVersion: 2
    rgba: 4291680724
  m_fontColor: {r: 0.83137256, g: 0.8509804, b: 0.8039216, a: 1}
  m_enableVertexGradient: 0
  m_colorMode: 3
  m_fontColorGradient:
    topLeft: {r: 1, g: 1, b: 1, a: 1}
    topRight: {r: 1, g: 1, b: 1, a: 1}
    bottomLeft: {r: 1, g: 1, b: 1, a: 1}
    bottomRight: {r: 1, g: 1, b: 1, a: 1}
  m_fontColorGradientPreset: {fileID: 0}
  m_spriteAsset: {fileID: 0}
  m_tintAllSprites: 0
  m_StyleSheet: {fileID: 0}
  m_TextStyleHashCode: -1183493901
  m_overrideHtmlColors: 0
  m_faceColor:
    serializedVersion: 2
    rgba: 4294967295
  m_fontSize: 43.08
  m_fontSizeBase: 43.08
  m_fontWeight: 400
  m_enableAutoSizing: 0
  m_fontSizeMin: 18
  m_fontSizeMax: 72
  m_fontStyle: 0
  m_HorizontalAlignment: 1
  m_VerticalAlignment: 256
  m_textAlignment: 65535
  m_characterSpacing: 0
  m_wordSpacing: 0
  m_lineSpacing: 0
  m_lineSpacingMax: 0
  m_paragraphSpacing: 0
  m_charWidthMaxAdj: 0
  m_TextWrappingMode: 1
  m_wordWrappingRatios: 0.4
  m_overflowMode: 0
  m_linkedTextComponent: {fileID: 0}
  parentLinkedComponent: {fileID: 0}
  m_enableKerning: 0
  m_ActiveFontFeatures: 6e72656b
  m_enableExtraPadding: 0
  checkPaddingRequired: 0
  m_isRichText: 1
  m_EmojiFallbackSupport: 1
  m_parseCtrlCharacters: 1
  m_isOrthographic: 1
  m_isCullingEnabled: 0
  m_horizontalMapping: 0
  m_verticalMapping: 0
  m_uvLineOffset: 0
  m_geometrySortingOrder: 0
  m_IsTextObjectScaleStatic: 0
  m_VertexBufferAutoSizeReduction: 0
  m_useMaxVisibleDescender: 1
  m_pageToDisplay: 1
  m_margin: {x: 0, y: 0, z: 0, w: 0}
  m_isUsingLegacyAnimationComponent: 0
  m_isVolumetricText: 0
  m_hasFontAssetChanged: 0
  m_baseMaterial: {fileID: 0}
  m_maskOffset: {x: 0, y: 0, z: 0, w: 0}
--- !u!222 &488443196
CanvasRenderer:
  m_ObjectHideFlags: 0
  m_CorrespondingSourceObject: {fileID: 0}
  m_PrefabInstance: {fileID: 0}
  m_PrefabAsset: {fileID: 0}
  m_GameObject: {fileID: 488443193}
  m_CullTransparentMesh: 1
--- !u!1 &499473350
GameObject:
  m_ObjectHideFlags: 0
  m_CorrespondingSourceObject: {fileID: 0}
  m_PrefabInstance: {fileID: 0}
  m_PrefabAsset: {fileID: 0}
  serializedVersion: 6
  m_Component:
  - component: {fileID: 499473351}
  - component: {fileID: 499473353}
  - component: {fileID: 499473352}
  m_Layer: 5
  m_Name: Text MoveCall
  m_TagString: Untagged
  m_Icon: {fileID: 0}
  m_NavMeshLayer: 0
  m_StaticEditorFlags: 0
  m_IsActive: 1
--- !u!224 &499473351
RectTransform:
  m_ObjectHideFlags: 0
  m_CorrespondingSourceObject: {fileID: 0}
  m_PrefabInstance: {fileID: 0}
  m_PrefabAsset: {fileID: 0}
  m_GameObject: {fileID: 499473350}
  m_LocalRotation: {x: 0, y: 0, z: 0, w: 1}
  m_LocalPosition: {x: 0, y: 0, z: 0}
  m_LocalScale: {x: 1, y: 0.8, z: 1}
  m_ConstrainProportionsScale: 0
  m_Children: []
  m_Father: {fileID: 805100090}
  m_LocalEulerAnglesHint: {x: 0, y: 0, z: 0}
  m_AnchorMin: {x: 0, y: 0}
  m_AnchorMax: {x: 1, y: 0}
  m_AnchoredPosition: {x: 0, y: 73.076}
  m_SizeDelta: {x: 0, y: 126.2551}
  m_Pivot: {x: 0.5, y: 0.5}
--- !u!114 &499473352
MonoBehaviour:
  m_ObjectHideFlags: 0
  m_CorrespondingSourceObject: {fileID: 0}
  m_PrefabInstance: {fileID: 0}
  m_PrefabAsset: {fileID: 0}
  m_GameObject: {fileID: 499473350}
  m_Enabled: 1
  m_EditorHideFlags: 0
  m_Script: {fileID: 11500000, guid: f4688fdb7df04437aeb418b961361dc5, type: 3}
  m_Name: 
  m_EditorClassIdentifier: 
  m_Material: {fileID: 0}
  m_Color: {r: 1, g: 1, b: 1, a: 1}
  m_RaycastTarget: 1
  m_RaycastPadding: {x: 0, y: 0, z: 0, w: 0}
  m_Maskable: 1
  m_OnCullStateChanged:
    m_PersistentCalls:
      m_Calls: []
  m_text: AVANCE<BR><BR><BR>CASA
  m_isRightToLeft: 0
  m_fontAsset: {fileID: 11400000, guid: 278c4d5f9369d1c498330e8298ecbe8a, type: 2}
  m_sharedMaterial: {fileID: -2685737684332039291, guid: 278c4d5f9369d1c498330e8298ecbe8a, type: 2}
  m_fontSharedMaterials: []
  m_fontMaterial: {fileID: 0}
  m_fontMaterials: []
  m_fontColor32:
    serializedVersion: 2
    rgba: 4292993508
  m_fontColor: {r: 0.89411765, g: 0.88235295, b: 0.88235295, a: 1}
  m_enableVertexGradient: 0
  m_colorMode: 3
  m_fontColorGradient:
    topLeft: {r: 1, g: 1, b: 1, a: 1}
    topRight: {r: 1, g: 1, b: 1, a: 1}
    bottomLeft: {r: 1, g: 1, b: 1, a: 1}
    bottomRight: {r: 1, g: 1, b: 1, a: 1}
  m_fontColorGradientPreset: {fileID: 0}
  m_spriteAsset: {fileID: 0}
  m_tintAllSprites: 0
  m_StyleSheet: {fileID: 0}
  m_TextStyleHashCode: -1183493901
  m_overrideHtmlColors: 0
  m_faceColor:
    serializedVersion: 2
    rgba: 4294967295
  m_fontSize: 22
  m_fontSizeBase: 22
  m_fontWeight: 400
  m_enableAutoSizing: 0
  m_fontSizeMin: 18
  m_fontSizeMax: 72
  m_fontStyle: 0
  m_HorizontalAlignment: 2
  m_VerticalAlignment: 512
  m_textAlignment: 65535
  m_characterSpacing: 0
  m_wordSpacing: 0
  m_lineSpacing: 0
  m_lineSpacingMax: 0
  m_paragraphSpacing: 0
  m_charWidthMaxAdj: 0
  m_TextWrappingMode: 1
  m_wordWrappingRatios: 0.4
  m_overflowMode: 0
  m_linkedTextComponent: {fileID: 0}
  parentLinkedComponent: {fileID: 0}
  m_enableKerning: 0
  m_ActiveFontFeatures: 6e72656b
  m_enableExtraPadding: 0
  checkPaddingRequired: 0
  m_isRichText: 1
  m_EmojiFallbackSupport: 1
  m_parseCtrlCharacters: 1
  m_isOrthographic: 1
  m_isCullingEnabled: 0
  m_horizontalMapping: 0
  m_verticalMapping: 0
  m_uvLineOffset: 0
  m_geometrySortingOrder: 0
  m_IsTextObjectScaleStatic: 0
  m_VertexBufferAutoSizeReduction: 0
  m_useMaxVisibleDescender: 1
  m_pageToDisplay: 1
  m_margin: {x: 0, y: 0, z: 0, w: 0}
  m_isUsingLegacyAnimationComponent: 0
  m_isVolumetricText: 0
  m_hasFontAssetChanged: 0
  m_baseMaterial: {fileID: 0}
  m_maskOffset: {x: 0, y: 0, z: 0, w: 0}
--- !u!222 &499473353
CanvasRenderer:
  m_ObjectHideFlags: 0
  m_CorrespondingSourceObject: {fileID: 0}
  m_PrefabInstance: {fileID: 0}
  m_PrefabAsset: {fileID: 0}
  m_GameObject: {fileID: 499473350}
  m_CullTransparentMesh: 1
--- !u!1 &515799827
GameObject:
  m_ObjectHideFlags: 0
  m_CorrespondingSourceObject: {fileID: 0}
  m_PrefabInstance: {fileID: 0}
  m_PrefabAsset: {fileID: 0}
  serializedVersion: 6
  m_Component:
  - component: {fileID: 515799828}
  - component: {fileID: 515799830}
  - component: {fileID: 515799829}
  m_Layer: 5
  m_Name: Correct
  m_TagString: Untagged
  m_Icon: {fileID: 0}
  m_NavMeshLayer: 0
  m_StaticEditorFlags: 0
  m_IsActive: 0
--- !u!224 &515799828
RectTransform:
  m_ObjectHideFlags: 0
  m_CorrespondingSourceObject: {fileID: 0}
  m_PrefabInstance: {fileID: 0}
  m_PrefabAsset: {fileID: 0}
  m_GameObject: {fileID: 515799827}
  m_LocalRotation: {x: 0, y: 0, z: 0, w: 1}
  m_LocalPosition: {x: 0, y: 0, z: 0}
  m_LocalScale: {x: 1, y: 1, z: 1}
  m_ConstrainProportionsScale: 0
  m_Children: []
  m_Father: {fileID: 60955240}
  m_LocalEulerAnglesHint: {x: 0, y: 0, z: 0}
  m_AnchorMin: {x: 0.5, y: 0.5}
  m_AnchorMax: {x: 0.5, y: 0.5}
  m_AnchoredPosition: {x: 3.6399, y: 256.7191}
  m_SizeDelta: {x: 760.0931, y: 934.9819}
  m_Pivot: {x: 0.5, y: 0.5}
--- !u!114 &515799829
MonoBehaviour:
  m_ObjectHideFlags: 0
  m_CorrespondingSourceObject: {fileID: 0}
  m_PrefabInstance: {fileID: 0}
  m_PrefabAsset: {fileID: 0}
  m_GameObject: {fileID: 515799827}
  m_Enabled: 1
  m_EditorHideFlags: 0
  m_Script: {fileID: 11500000, guid: fe87c0e1cc204ed48ad3b37840f39efc, type: 3}
  m_Name: 
  m_EditorClassIdentifier: 
  m_Material: {fileID: 0}
  m_Color: {r: 1, g: 1, b: 1, a: 1}
  m_RaycastTarget: 1
  m_RaycastPadding: {x: 0, y: 0, z: 0, w: 0}
  m_Maskable: 1
  m_OnCullStateChanged:
    m_PersistentCalls:
      m_Calls: []
  m_Sprite: {fileID: 21300000, guid: 2115944097a694541b00fddb723ffa0a, type: 3}
  m_Type: 0
  m_PreserveAspect: 0
  m_FillCenter: 1
  m_FillMethod: 4
  m_FillAmount: 1
  m_FillClockwise: 1
  m_FillOrigin: 0
  m_UseSpriteMesh: 0
  m_PixelsPerUnitMultiplier: 1
--- !u!222 &515799830
CanvasRenderer:
  m_ObjectHideFlags: 0
  m_CorrespondingSourceObject: {fileID: 0}
  m_PrefabInstance: {fileID: 0}
  m_PrefabAsset: {fileID: 0}
  m_GameObject: {fileID: 515799827}
  m_CullTransparentMesh: 1
--- !u!1 &534205172
GameObject:
  m_ObjectHideFlags: 0
  m_CorrespondingSourceObject: {fileID: 0}
  m_PrefabInstance: {fileID: 0}
  m_PrefabAsset: {fileID: 0}
  serializedVersion: 6
  m_Component:
  - component: {fileID: 534205173}
  - component: {fileID: 534205176}
  - component: {fileID: 534205175}
  - component: {fileID: 534205174}
  m_Layer: 5
  m_Name: No
  m_TagString: Untagged
  m_Icon: {fileID: 0}
  m_NavMeshLayer: 0
  m_StaticEditorFlags: 0
  m_IsActive: 1
--- !u!224 &534205173
RectTransform:
  m_ObjectHideFlags: 0
  m_CorrespondingSourceObject: {fileID: 0}
  m_PrefabInstance: {fileID: 0}
  m_PrefabAsset: {fileID: 0}
  m_GameObject: {fileID: 534205172}
  m_LocalRotation: {x: 0, y: 0, z: 0, w: 1}
  m_LocalPosition: {x: 0, y: 0, z: 0}
  m_LocalScale: {x: 1, y: 1, z: 1}
  m_ConstrainProportionsScale: 0
  m_Children:
  - {fileID: 1247418880}
  m_Father: {fileID: 278433330}
  m_LocalEulerAnglesHint: {x: 0, y: 0, z: 0}
  m_AnchorMin: {x: 0.5, y: 0.5}
  m_AnchorMax: {x: 0.5, y: 0.5}
  m_AnchoredPosition: {x: -60.5, y: -85.2}
  m_SizeDelta: {x: 113.919, y: 35.187}
  m_Pivot: {x: 0.5, y: 0.5}
--- !u!114 &534205174
MonoBehaviour:
  m_ObjectHideFlags: 0
  m_CorrespondingSourceObject: {fileID: 0}
  m_PrefabInstance: {fileID: 0}
  m_PrefabAsset: {fileID: 0}
  m_GameObject: {fileID: 534205172}
  m_Enabled: 1
  m_EditorHideFlags: 0
  m_Script: {fileID: 11500000, guid: 4e29b1a8efbd4b44bb3f3716e73f07ff, type: 3}
  m_Name: 
  m_EditorClassIdentifier: 
  m_Navigation:
    m_Mode: 3
    m_WrapAround: 0
    m_SelectOnUp: {fileID: 0}
    m_SelectOnDown: {fileID: 0}
    m_SelectOnLeft: {fileID: 0}
    m_SelectOnRight: {fileID: 0}
  m_Transition: 1
  m_Colors:
    m_NormalColor: {r: 1, g: 1, b: 1, a: 1}
    m_HighlightedColor: {r: 0.9607843, g: 0.9607843, b: 0.9607843, a: 1}
    m_PressedColor: {r: 0.78431374, g: 0.78431374, b: 0.78431374, a: 1}
    m_SelectedColor: {r: 0.9607843, g: 0.9607843, b: 0.9607843, a: 1}
    m_DisabledColor: {r: 0.78431374, g: 0.78431374, b: 0.78431374, a: 0.5019608}
    m_ColorMultiplier: 1
    m_FadeDuration: 0.1
  m_SpriteState:
    m_HighlightedSprite: {fileID: 0}
    m_PressedSprite: {fileID: 0}
    m_SelectedSprite: {fileID: 0}
    m_DisabledSprite: {fileID: 0}
  m_AnimationTriggers:
    m_NormalTrigger: Normal
    m_HighlightedTrigger: Highlighted
    m_PressedTrigger: Pressed
    m_SelectedTrigger: Selected
    m_DisabledTrigger: Disabled
  m_Interactable: 1
  m_TargetGraphic: {fileID: 534205175}
  m_OnClick:
    m_PersistentCalls:
      m_Calls:
      - m_Target: {fileID: 278433329}
        m_TargetAssemblyTypeName: UnityEngine.GameObject, UnityEngine
        m_MethodName: SetActive
        m_Mode: 6
        m_Arguments:
          m_ObjectArgument: {fileID: 0}
          m_ObjectArgumentAssemblyTypeName: UnityEngine.Object, UnityEngine
          m_IntArgument: 0
          m_FloatArgument: 0
          m_StringArgument: 
          m_BoolArgument: 0
        m_CallState: 2
--- !u!114 &534205175
MonoBehaviour:
  m_ObjectHideFlags: 0
  m_CorrespondingSourceObject: {fileID: 0}
  m_PrefabInstance: {fileID: 0}
  m_PrefabAsset: {fileID: 0}
  m_GameObject: {fileID: 534205172}
  m_Enabled: 1
  m_EditorHideFlags: 0
  m_Script: {fileID: 11500000, guid: fe87c0e1cc204ed48ad3b37840f39efc, type: 3}
  m_Name: 
  m_EditorClassIdentifier: 
  m_Material: {fileID: 0}
  m_Color: {r: 1, g: 1, b: 1, a: 1}
  m_RaycastTarget: 1
  m_RaycastPadding: {x: 0, y: 0, z: 0, w: 0}
  m_Maskable: 1
  m_OnCullStateChanged:
    m_PersistentCalls:
      m_Calls: []
  m_Sprite: {fileID: 21300000, guid: 0698fad6a51fb104cb4d29e0e1d4124f, type: 3}
  m_Type: 0
  m_PreserveAspect: 0
  m_FillCenter: 1
  m_FillMethod: 4
  m_FillAmount: 1
  m_FillClockwise: 1
  m_FillOrigin: 0
  m_UseSpriteMesh: 0
  m_PixelsPerUnitMultiplier: 1
--- !u!222 &534205176
CanvasRenderer:
  m_ObjectHideFlags: 0
  m_CorrespondingSourceObject: {fileID: 0}
  m_PrefabInstance: {fileID: 0}
  m_PrefabAsset: {fileID: 0}
  m_GameObject: {fileID: 534205172}
  m_CullTransparentMesh: 1
--- !u!1 &552801735
GameObject:
  m_ObjectHideFlags: 0
  m_CorrespondingSourceObject: {fileID: 0}
  m_PrefabInstance: {fileID: 0}
  m_PrefabAsset: {fileID: 0}
  serializedVersion: 6
  m_Component:
  - component: {fileID: 552801736}
  m_Layer: 5
  m_Name: OtherScreens
  m_TagString: Untagged
  m_Icon: {fileID: 0}
  m_NavMeshLayer: 0
  m_StaticEditorFlags: 0
  m_IsActive: 1
--- !u!224 &552801736
RectTransform:
  m_ObjectHideFlags: 0
  m_CorrespondingSourceObject: {fileID: 0}
  m_PrefabInstance: {fileID: 0}
  m_PrefabAsset: {fileID: 0}
  m_GameObject: {fileID: 552801735}
  m_LocalRotation: {x: 0, y: 0, z: 0, w: 1}
  m_LocalPosition: {x: 0, y: 0, z: 0}
  m_LocalScale: {x: 1, y: 1, z: 1}
  m_ConstrainProportionsScale: 0
  m_Children:
  - {fileID: 1296389348}
  - {fileID: 1943027129}
  - {fileID: 1902669756}
  - {fileID: 2049848896}
  m_Father: {fileID: 246873441}
  m_LocalEulerAnglesHint: {x: 0, y: 0, z: 0}
  m_AnchorMin: {x: 0.5, y: 0.5}
  m_AnchorMax: {x: 0.5, y: 0.5}
  m_AnchoredPosition: {x: -0.000015258789, y: 422.51312}
  m_SizeDelta: {x: 229.78723, y: 1074.8135}
  m_Pivot: {x: 0.5, y: 0.5}
--- !u!1 &568066335
GameObject:
  m_ObjectHideFlags: 0
  m_CorrespondingSourceObject: {fileID: 0}
  m_PrefabInstance: {fileID: 0}
  m_PrefabAsset: {fileID: 0}
  serializedVersion: 6
  m_Component:
  - component: {fileID: 568066336}
  - component: {fileID: 568066338}
  - component: {fileID: 568066337}
  m_Layer: 5
  m_Name: TimerBG
  m_TagString: Untagged
  m_Icon: {fileID: 0}
  m_NavMeshLayer: 0
  m_StaticEditorFlags: 0
  m_IsActive: 1
--- !u!224 &568066336
RectTransform:
  m_ObjectHideFlags: 0
  m_CorrespondingSourceObject: {fileID: 0}
  m_PrefabInstance: {fileID: 0}
  m_PrefabAsset: {fileID: 0}
  m_GameObject: {fileID: 568066335}
  m_LocalRotation: {x: -0, y: -0, z: -0, w: 1}
  m_LocalPosition: {x: 0, y: 0, z: 0}
  m_LocalScale: {x: 1, y: 1, z: 1}
  m_ConstrainProportionsScale: 0
  m_Children: []
  m_Father: {fileID: 2130406702}
  m_LocalEulerAnglesHint: {x: 0, y: 0, z: 0}
  m_AnchorMin: {x: 0.5, y: 0.5}
  m_AnchorMax: {x: 0.5, y: 0.5}
  m_AnchoredPosition: {x: 0, y: 0}
  m_SizeDelta: {x: 67.552, y: 67.552}
  m_Pivot: {x: 0.5, y: 0.5}
--- !u!114 &568066337
MonoBehaviour:
  m_ObjectHideFlags: 0
  m_CorrespondingSourceObject: {fileID: 0}
  m_PrefabInstance: {fileID: 0}
  m_PrefabAsset: {fileID: 0}
  m_GameObject: {fileID: 568066335}
  m_Enabled: 1
  m_EditorHideFlags: 0
  m_Script: {fileID: 11500000, guid: fe87c0e1cc204ed48ad3b37840f39efc, type: 3}
  m_Name: 
  m_EditorClassIdentifier: 
  m_Material: {fileID: 0}
  m_Color: {r: 0, g: 0.6392157, b: 0.68235296, a: 1}
  m_RaycastTarget: 1
  m_RaycastPadding: {x: 0, y: 0, z: 0, w: 0}
  m_Maskable: 1
  m_OnCullStateChanged:
    m_PersistentCalls:
      m_Calls: []
  m_Sprite: {fileID: 21300000, guid: bc606553ee5c87349a70ce92ab962a62, type: 3}
  m_Type: 0
  m_PreserveAspect: 0
  m_FillCenter: 1
  m_FillMethod: 4
  m_FillAmount: 1
  m_FillClockwise: 1
  m_FillOrigin: 0
  m_UseSpriteMesh: 0
  m_PixelsPerUnitMultiplier: 1
--- !u!222 &568066338
CanvasRenderer:
  m_ObjectHideFlags: 0
  m_CorrespondingSourceObject: {fileID: 0}
  m_PrefabInstance: {fileID: 0}
  m_PrefabAsset: {fileID: 0}
  m_GameObject: {fileID: 568066335}
  m_CullTransparentMesh: 1
--- !u!1 &587787061
GameObject:
  m_ObjectHideFlags: 0
  m_CorrespondingSourceObject: {fileID: 0}
  m_PrefabInstance: {fileID: 0}
  m_PrefabAsset: {fileID: 0}
  serializedVersion: 6
  m_Component:
  - component: {fileID: 587787062}
  - component: {fileID: 587787064}
  - component: {fileID: 587787063}
  m_Layer: 5
  m_Name: TimerInside
  m_TagString: Untagged
  m_Icon: {fileID: 0}
  m_NavMeshLayer: 0
  m_StaticEditorFlags: 0
  m_IsActive: 1
--- !u!224 &587787062
RectTransform:
  m_ObjectHideFlags: 0
  m_CorrespondingSourceObject: {fileID: 0}
  m_PrefabInstance: {fileID: 0}
  m_PrefabAsset: {fileID: 0}
  m_GameObject: {fileID: 587787061}
  m_LocalRotation: {x: -0, y: -0, z: -0, w: 1}
  m_LocalPosition: {x: 0, y: 0, z: 0}
  m_LocalScale: {x: 1, y: 1, z: 1}
  m_ConstrainProportionsScale: 0
  m_Children:
  - {fileID: 1402660198}
  m_Father: {fileID: 2130406702}
  m_LocalEulerAnglesHint: {x: 0, y: 0, z: 0}
  m_AnchorMin: {x: 0.5, y: 0.5}
  m_AnchorMax: {x: 0.5, y: 0.5}
  m_AnchoredPosition: {x: 0, y: 0}
  m_SizeDelta: {x: 55.4633, y: 55.463}
  m_Pivot: {x: 0.5, y: 0.5}
--- !u!114 &587787063
MonoBehaviour:
  m_ObjectHideFlags: 0
  m_CorrespondingSourceObject: {fileID: 0}
  m_PrefabInstance: {fileID: 0}
  m_PrefabAsset: {fileID: 0}
  m_GameObject: {fileID: 587787061}
  m_Enabled: 1
  m_EditorHideFlags: 0
  m_Script: {fileID: 11500000, guid: fe87c0e1cc204ed48ad3b37840f39efc, type: 3}
  m_Name: 
  m_EditorClassIdentifier: 
  m_Material: {fileID: 0}
  m_Color: {r: 1, g: 1, b: 1, a: 1}
  m_RaycastTarget: 1
  m_RaycastPadding: {x: 0, y: 0, z: 0, w: 0}
  m_Maskable: 1
  m_OnCullStateChanged:
    m_PersistentCalls:
      m_Calls: []
  m_Sprite: {fileID: 21300000, guid: bc606553ee5c87349a70ce92ab962a62, type: 3}
  m_Type: 0
  m_PreserveAspect: 0
  m_FillCenter: 1
  m_FillMethod: 4
  m_FillAmount: 1
  m_FillClockwise: 1
  m_FillOrigin: 0
  m_UseSpriteMesh: 0
  m_PixelsPerUnitMultiplier: 1
--- !u!222 &587787064
CanvasRenderer:
  m_ObjectHideFlags: 0
  m_CorrespondingSourceObject: {fileID: 0}
  m_PrefabInstance: {fileID: 0}
  m_PrefabAsset: {fileID: 0}
  m_GameObject: {fileID: 587787061}
  m_CullTransparentMesh: 1
--- !u!1 &602717433
GameObject:
  m_ObjectHideFlags: 0
  m_CorrespondingSourceObject: {fileID: 0}
  m_PrefabInstance: {fileID: 0}
  m_PrefabAsset: {fileID: 0}
  serializedVersion: 6
  m_Component:
  - component: {fileID: 602717436}
  - component: {fileID: 602717435}
  - component: {fileID: 602717434}
  m_Layer: 0
  m_Name: EventSystem
  m_TagString: Untagged
  m_Icon: {fileID: 0}
  m_NavMeshLayer: 0
  m_StaticEditorFlags: 0
  m_IsActive: 1
--- !u!114 &602717434
MonoBehaviour:
  m_ObjectHideFlags: 0
  m_CorrespondingSourceObject: {fileID: 0}
  m_PrefabInstance: {fileID: 0}
  m_PrefabAsset: {fileID: 0}
  m_GameObject: {fileID: 602717433}
  m_Enabled: 1
  m_EditorHideFlags: 0
  m_Script: {fileID: 11500000, guid: 01614664b831546d2ae94a42149d80ac, type: 3}
  m_Name: 
  m_EditorClassIdentifier: 
  m_SendPointerHoverToParent: 1
  m_MoveRepeatDelay: 0.5
  m_MoveRepeatRate: 0.1
  m_XRTrackingOrigin: {fileID: 0}
  m_ActionsAsset: {fileID: -944628639613478452, guid: ca9f5fa95ffab41fb9a615ab714db018, type: 3}
  m_PointAction: {fileID: -1654692200621890270, guid: ca9f5fa95ffab41fb9a615ab714db018, type: 3}
  m_MoveAction: {fileID: -8784545083839296357, guid: ca9f5fa95ffab41fb9a615ab714db018, type: 3}
  m_SubmitAction: {fileID: 392368643174621059, guid: ca9f5fa95ffab41fb9a615ab714db018, type: 3}
  m_CancelAction: {fileID: 7727032971491509709, guid: ca9f5fa95ffab41fb9a615ab714db018, type: 3}
  m_LeftClickAction: {fileID: 3001919216989983466, guid: ca9f5fa95ffab41fb9a615ab714db018, type: 3}
  m_MiddleClickAction: {fileID: -2185481485913320682, guid: ca9f5fa95ffab41fb9a615ab714db018, type: 3}
  m_RightClickAction: {fileID: -4090225696740746782, guid: ca9f5fa95ffab41fb9a615ab714db018, type: 3}
  m_ScrollWheelAction: {fileID: 6240969308177333660, guid: ca9f5fa95ffab41fb9a615ab714db018, type: 3}
  m_TrackedDevicePositionAction: {fileID: 6564999863303420839, guid: ca9f5fa95ffab41fb9a615ab714db018, type: 3}
  m_TrackedDeviceOrientationAction: {fileID: 7970375526676320489, guid: ca9f5fa95ffab41fb9a615ab714db018, type: 3}
  m_DeselectOnBackgroundClick: 1
  m_PointerBehavior: 0
  m_CursorLockBehavior: 0
  m_ScrollDeltaPerTick: 6
--- !u!114 &602717435
MonoBehaviour:
  m_ObjectHideFlags: 0
  m_CorrespondingSourceObject: {fileID: 0}
  m_PrefabInstance: {fileID: 0}
  m_PrefabAsset: {fileID: 0}
  m_GameObject: {fileID: 602717433}
  m_Enabled: 1
  m_EditorHideFlags: 0
  m_Script: {fileID: 11500000, guid: 76c392e42b5098c458856cdf6ecaaaa1, type: 3}
  m_Name: 
  m_EditorClassIdentifier: 
  m_FirstSelected: {fileID: 0}
  m_sendNavigationEvents: 1
  m_DragThreshold: 10
--- !u!4 &602717436
Transform:
  m_ObjectHideFlags: 0
  m_CorrespondingSourceObject: {fileID: 0}
  m_PrefabInstance: {fileID: 0}
  m_PrefabAsset: {fileID: 0}
  m_GameObject: {fileID: 602717433}
  serializedVersion: 2
  m_LocalRotation: {x: -0, y: -0, z: -0, w: 1}
  m_LocalPosition: {x: -213.53902, y: -233.21904, z: 1.2021314}
  m_LocalScale: {x: 1, y: 1, z: 1}
  m_ConstrainProportionsScale: 0
  m_Children: []
  m_Father: {fileID: 453937246}
  m_LocalEulerAnglesHint: {x: 0, y: 0, z: 0}
--- !u!1 &656313084
GameObject:
  m_ObjectHideFlags: 0
  m_CorrespondingSourceObject: {fileID: 0}
  m_PrefabInstance: {fileID: 0}
  m_PrefabAsset: {fileID: 0}
  serializedVersion: 6
  m_Component:
  - component: {fileID: 656313085}
  - component: {fileID: 656313087}
  - component: {fileID: 656313086}
  m_Layer: 5
  m_Name: Text (TMP)
  m_TagString: Untagged
  m_Icon: {fileID: 0}
  m_NavMeshLayer: 0
  m_StaticEditorFlags: 0
  m_IsActive: 1
--- !u!224 &656313085
RectTransform:
  m_ObjectHideFlags: 0
  m_CorrespondingSourceObject: {fileID: 0}
  m_PrefabInstance: {fileID: 0}
  m_PrefabAsset: {fileID: 0}
  m_GameObject: {fileID: 656313084}
  m_LocalRotation: {x: 0, y: 0, z: 0, w: 1}
  m_LocalPosition: {x: 0, y: 0, z: 0}
  m_LocalScale: {x: 1, y: 1, z: 1}
  m_ConstrainProportionsScale: 0
  m_Children: []
  m_Father: {fileID: 1790847484}
  m_LocalEulerAnglesHint: {x: 0, y: 0, z: 0}
  m_AnchorMin: {x: 0.5, y: 0.5}
  m_AnchorMax: {x: 0.5, y: 0.5}
  m_AnchoredPosition: {x: 50.2, y: -60.8}
  m_SizeDelta: {x: 264.8667, y: 192.484}
  m_Pivot: {x: 0.5, y: 0.5}
--- !u!114 &656313086
MonoBehaviour:
  m_ObjectHideFlags: 0
  m_CorrespondingSourceObject: {fileID: 0}
  m_PrefabInstance: {fileID: 0}
  m_PrefabAsset: {fileID: 0}
  m_GameObject: {fileID: 656313084}
  m_Enabled: 1
  m_EditorHideFlags: 0
  m_Script: {fileID: 11500000, guid: f4688fdb7df04437aeb418b961361dc5, type: 3}
  m_Name: 
  m_EditorClassIdentifier: 
  m_Material: {fileID: 0}
  m_Color: {r: 1, g: 1, b: 1, a: 1}
  m_RaycastTarget: 1
  m_RaycastPadding: {x: 0, y: 0, z: 0, w: 0}
  m_Maskable: 1
  m_OnCullStateChanged:
    m_PersistentCalls:
      m_Calls: []
  m_text: "Caminhe pelo tabuleiro e teste seus<br>conhecimentos sobre o futuro do<br>trabalho
    e as habilidades que v\xE3o<br>moldar o amanh\xE3.<br><br>Escaneie cada imagem,
    responda \xE0s perguntas e avance somente quando acertar. Aprenda, desafie-se<br>e
    descubra onde voc\xEA j\xE1 est\xE1<br>preparado e onde pode evoluir."
  m_isRightToLeft: 0
  m_fontAsset: {fileID: 11400000, guid: 4411ac7be728a904f8212113cf04cb5f, type: 2}
  m_sharedMaterial: {fileID: 6584795631525708832, guid: 4411ac7be728a904f8212113cf04cb5f, type: 2}
  m_fontSharedMaterials: []
  m_fontMaterial: {fileID: 0}
  m_fontMaterials: []
  m_fontColor32:
    serializedVersion: 2
    rgba: 4286917227
  m_fontColor: {r: 0.41960788, g: 0.16470589, b: 0.52156866, a: 1}
  m_enableVertexGradient: 0
  m_colorMode: 3
  m_fontColorGradient:
    topLeft: {r: 1, g: 1, b: 1, a: 1}
    topRight: {r: 1, g: 1, b: 1, a: 1}
    bottomLeft: {r: 1, g: 1, b: 1, a: 1}
    bottomRight: {r: 1, g: 1, b: 1, a: 1}
  m_fontColorGradientPreset: {fileID: 0}
  m_spriteAsset: {fileID: 0}
  m_tintAllSprites: 0
  m_StyleSheet: {fileID: 0}
  m_TextStyleHashCode: -1183493901
  m_overrideHtmlColors: 0
  m_faceColor:
    serializedVersion: 2
    rgba: 4294967295
  m_fontSize: 15.24
  m_fontSizeBase: 15.24
  m_fontWeight: 400
  m_enableAutoSizing: 0
  m_fontSizeMin: 18
  m_fontSizeMax: 72
  m_fontStyle: 1
  m_HorizontalAlignment: 1
  m_VerticalAlignment: 256
  m_textAlignment: 65535
  m_characterSpacing: 0
  m_wordSpacing: 0
  m_lineSpacing: 0
  m_lineSpacingMax: 0
  m_paragraphSpacing: 0
  m_charWidthMaxAdj: 0
  m_TextWrappingMode: 1
  m_wordWrappingRatios: 0.4
  m_overflowMode: 0
  m_linkedTextComponent: {fileID: 0}
  parentLinkedComponent: {fileID: 0}
  m_enableKerning: 0
  m_ActiveFontFeatures: 6e72656b
  m_enableExtraPadding: 0
  checkPaddingRequired: 0
  m_isRichText: 1
  m_EmojiFallbackSupport: 1
  m_parseCtrlCharacters: 1
  m_isOrthographic: 1
  m_isCullingEnabled: 0
  m_horizontalMapping: 0
  m_verticalMapping: 0
  m_uvLineOffset: 0
  m_geometrySortingOrder: 0
  m_IsTextObjectScaleStatic: 0
  m_VertexBufferAutoSizeReduction: 0
  m_useMaxVisibleDescender: 1
  m_pageToDisplay: 1
  m_margin: {x: 0, y: 0, z: 0, w: 0}
  m_isUsingLegacyAnimationComponent: 0
  m_isVolumetricText: 0
  m_hasFontAssetChanged: 0
  m_baseMaterial: {fileID: 0}
  m_maskOffset: {x: 0, y: 0, z: 0, w: 0}
--- !u!222 &656313087
CanvasRenderer:
  m_ObjectHideFlags: 0
  m_CorrespondingSourceObject: {fileID: 0}
  m_PrefabInstance: {fileID: 0}
  m_PrefabAsset: {fileID: 0}
  m_GameObject: {fileID: 656313084}
  m_CullTransparentMesh: 1
--- !u!1 &659227665
GameObject:
  m_ObjectHideFlags: 0
  m_CorrespondingSourceObject: {fileID: 0}
  m_PrefabInstance: {fileID: 0}
  m_PrefabAsset: {fileID: 0}
  serializedVersion: 6
  m_Component:
  - component: {fileID: 659227667}
  - component: {fileID: 659227666}
  m_Layer: 0
  m_Name: SetupARFoundationVersionSpecificComponents
  m_TagString: Untagged
  m_Icon: {fileID: 0}
  m_NavMeshLayer: 0
  m_StaticEditorFlags: 0
  m_IsActive: 1
--- !u!114 &659227666
MonoBehaviour:
  m_ObjectHideFlags: 0
  m_CorrespondingSourceObject: {fileID: 0}
  m_PrefabInstance: {fileID: 0}
  m_PrefabAsset: {fileID: 0}
  m_GameObject: {fileID: 659227665}
  m_Enabled: 1
  m_EditorHideFlags: 0
  m_Script: {fileID: 11500000, guid: 64d8e8935b31441d38ce1ba050843ef0, type: 3}
  m_Name: 
  m_EditorClassIdentifier: 
  origin: {fileID: 0}
  isUserFacing: 0
  autofocus: 1
  enableCameraManager: 1
  addCameraBackground: 1
  customCameraMaterial: {fileID: 0}
  arSession: {fileID: 714371366}
  trackingMode: 2
  addPoseDriver: 1
--- !u!4 &659227667
Transform:
  m_ObjectHideFlags: 0
  m_CorrespondingSourceObject: {fileID: 0}
  m_PrefabInstance: {fileID: 0}
  m_PrefabAsset: {fileID: 0}
  m_GameObject: {fileID: 659227665}
  serializedVersion: 2
  m_LocalRotation: {x: -0, y: -0, z: -0, w: 1}
  m_LocalPosition: {x: -213.09836, y: -233.17041, z: 1.2181166}
  m_LocalScale: {x: 1, y: 1, z: 1}
  m_ConstrainProportionsScale: 0
  m_Children: []
  m_Father: {fileID: 453937246}
  m_LocalEulerAnglesHint: {x: 0, y: 0, z: 0}
--- !u!1 &714371364
GameObject:
  m_ObjectHideFlags: 0
  m_CorrespondingSourceObject: {fileID: 0}
  m_PrefabInstance: {fileID: 0}
  m_PrefabAsset: {fileID: 0}
  serializedVersion: 6
  m_Component:
  - component: {fileID: 714371367}
  - component: {fileID: 714371366}
  - component: {fileID: 714371365}
  m_Layer: 0
  m_Name: AR Session
  m_TagString: Untagged
  m_Icon: {fileID: 0}
  m_NavMeshLayer: 0
  m_StaticEditorFlags: 0
  m_IsActive: 1
--- !u!114 &714371365
MonoBehaviour:
  m_ObjectHideFlags: 0
  m_CorrespondingSourceObject: {fileID: 0}
  m_PrefabInstance: {fileID: 0}
  m_PrefabAsset: {fileID: 0}
  m_GameObject: {fileID: 714371364}
  m_Enabled: 1
  m_EditorHideFlags: 0
  m_Script: {fileID: 11500000, guid: fa850fbd5b8aded44846f96e35f1a9f5, type: 3}
  m_Name: 
  m_EditorClassIdentifier: 
--- !u!114 &714371366
MonoBehaviour:
  m_ObjectHideFlags: 0
  m_CorrespondingSourceObject: {fileID: 0}
  m_PrefabInstance: {fileID: 0}
  m_PrefabAsset: {fileID: 0}
  m_GameObject: {fileID: 714371364}
  m_Enabled: 1
  m_EditorHideFlags: 0
  m_Script: {fileID: 11500000, guid: 3859a92a05d4f5d418cb6ca605290e74, type: 3}
  m_Name: 
  m_EditorClassIdentifier: 
  m_AttemptUpdate: 1
  m_MatchFrameRate: 1
  m_TrackingMode: 2
--- !u!4 &714371367
Transform:
  m_ObjectHideFlags: 0
  m_CorrespondingSourceObject: {fileID: 0}
  m_PrefabInstance: {fileID: 0}
  m_PrefabAsset: {fileID: 0}
  m_GameObject: {fileID: 714371364}
  serializedVersion: 2
  m_LocalRotation: {x: -0, y: -0, z: -0, w: 1}
  m_LocalPosition: {x: -213.53902, y: -233.21904, z: 1.2021314}
  m_LocalScale: {x: 1, y: 1, z: 1}
  m_ConstrainProportionsScale: 0
  m_Children: []
  m_Father: {fileID: 453937246}
  m_LocalEulerAnglesHint: {x: 0, y: 0, z: 0}
--- !u!1 &715161562
GameObject:
  m_ObjectHideFlags: 0
  m_CorrespondingSourceObject: {fileID: 0}
  m_PrefabInstance: {fileID: 0}
  m_PrefabAsset: {fileID: 0}
  serializedVersion: 6
  m_Component:
  - component: {fileID: 715161563}
  - component: {fileID: 715161565}
  - component: {fileID: 715161564}
  m_Layer: 5
  m_Name: Image
  m_TagString: Untagged
  m_Icon: {fileID: 0}
  m_NavMeshLayer: 0
  m_StaticEditorFlags: 0
  m_IsActive: 0
--- !u!224 &715161563
RectTransform:
  m_ObjectHideFlags: 0
  m_CorrespondingSourceObject: {fileID: 0}
  m_PrefabInstance: {fileID: 0}
  m_PrefabAsset: {fileID: 0}
  m_GameObject: {fileID: 715161562}
  m_LocalRotation: {x: -0, y: -0, z: -0, w: 1}
  m_LocalPosition: {x: 0, y: 0, z: 0}
  m_LocalScale: {x: 2.2978723, y: 2.2978723, z: 2.2978723}
  m_ConstrainProportionsScale: 0
  m_Children:
  - {fileID: 1009769433}
  m_Father: {fileID: 246873441}
  m_LocalEulerAnglesHint: {x: 0, y: 0, z: 0}
  m_AnchorMin: {x: 0, y: 1}
  m_AnchorMax: {x: 1, y: 1}
  m_AnchoredPosition: {x: 0, y: -114.893616}
  m_SizeDelta: {x: -610, y: 100}
  m_Pivot: {x: 0.5, y: 0.5}
--- !u!114 &715161564
MonoBehaviour:
  m_ObjectHideFlags: 0
  m_CorrespondingSourceObject: {fileID: 0}
  m_PrefabInstance: {fileID: 0}
  m_PrefabAsset: {fileID: 0}
  m_GameObject: {fileID: 715161562}
  m_Enabled: 1
  m_EditorHideFlags: 0
  m_Script: {fileID: 11500000, guid: fe87c0e1cc204ed48ad3b37840f39efc, type: 3}
  m_Name: 
  m_EditorClassIdentifier: 
  m_Material: {fileID: 0}
  m_Color: {r: 1, g: 1, b: 1, a: 1}
  m_RaycastTarget: 1
  m_RaycastPadding: {x: 0, y: 0, z: 0, w: 0}
  m_Maskable: 1
  m_OnCullStateChanged:
    m_PersistentCalls:
      m_Calls: []
  m_Sprite: {fileID: 0}
  m_Type: 0
  m_PreserveAspect: 0
  m_FillCenter: 1
  m_FillMethod: 4
  m_FillAmount: 1
  m_FillClockwise: 1
  m_FillOrigin: 0
  m_UseSpriteMesh: 0
  m_PixelsPerUnitMultiplier: 1
--- !u!222 &715161565
CanvasRenderer:
  m_ObjectHideFlags: 0
  m_CorrespondingSourceObject: {fileID: 0}
  m_PrefabInstance: {fileID: 0}
  m_PrefabAsset: {fileID: 0}
  m_GameObject: {fileID: 715161562}
  m_CullTransparentMesh: 1
--- !u!1 &805100089
GameObject:
  m_ObjectHideFlags: 0
  m_CorrespondingSourceObject: {fileID: 0}
  m_PrefabInstance: {fileID: 0}
  m_PrefabAsset: {fileID: 0}
  serializedVersion: 6
  m_Component:
  - component: {fileID: 805100090}
  - component: {fileID: 805100092}
  - component: {fileID: 805100091}
  - component: {fileID: 805100094}
  - component: {fileID: 805100093}
  m_Layer: 5
  m_Name: Feedback
  m_TagString: Untagged
  m_Icon: {fileID: 0}
  m_NavMeshLayer: 0
  m_StaticEditorFlags: 0
  m_IsActive: 1
--- !u!224 &805100090
RectTransform:
  m_ObjectHideFlags: 0
  m_CorrespondingSourceObject: {fileID: 0}
  m_PrefabInstance: {fileID: 0}
  m_PrefabAsset: {fileID: 0}
  m_GameObject: {fileID: 805100089}
  m_LocalRotation: {x: 0, y: 0, z: 0, w: 1}
  m_LocalPosition: {x: 0, y: 0, z: 0}
  m_LocalScale: {x: 1, y: 1, z: 1}
  m_ConstrainProportionsScale: 0
  m_Children:
  - {fileID: 479141116}
  - {fileID: 499473351}
  - {fileID: 60955240}
  m_Father: {fileID: 1039064138}
  m_LocalEulerAnglesHint: {x: 0, y: 0, z: 0}
  m_AnchorMin: {x: 0.5, y: 0.5}
  m_AnchorMax: {x: 0.5, y: 0.5}
  m_AnchoredPosition: {x: -6, y: -305}
  m_SizeDelta: {x: 146.1509, y: 146.151}
  m_Pivot: {x: 0.5, y: 0.5}
--- !u!114 &805100091
MonoBehaviour:
  m_ObjectHideFlags: 0
  m_CorrespondingSourceObject: {fileID: 0}
  m_PrefabInstance: {fileID: 0}
  m_PrefabAsset: {fileID: 0}
  m_GameObject: {fileID: 805100089}
  m_Enabled: 1
  m_EditorHideFlags: 0
  m_Script: {fileID: 11500000, guid: fe87c0e1cc204ed48ad3b37840f39efc, type: 3}
  m_Name: 
  m_EditorClassIdentifier: 
  m_Material: {fileID: 0}
  m_Color: {r: 0.9496855, g: 0.11647075, b: 0.4341902, a: 1}
  m_RaycastTarget: 1
  m_RaycastPadding: {x: 0, y: 0, z: 0, w: 0}
  m_Maskable: 1
  m_OnCullStateChanged:
    m_PersistentCalls:
      m_Calls: []
  m_Sprite: {fileID: 21300000, guid: 1532f88131def074281a707624f2bc6a, type: 3}
  m_Type: 0
  m_PreserveAspect: 0
  m_FillCenter: 1
  m_FillMethod: 4
  m_FillAmount: 1
  m_FillClockwise: 1
  m_FillOrigin: 0
  m_UseSpriteMesh: 0
  m_PixelsPerUnitMultiplier: 1
--- !u!222 &805100092
CanvasRenderer:
  m_ObjectHideFlags: 0
  m_CorrespondingSourceObject: {fileID: 0}
  m_PrefabInstance: {fileID: 0}
  m_PrefabAsset: {fileID: 0}
  m_GameObject: {fileID: 805100089}
  m_CullTransparentMesh: 1
--- !u!225 &805100093
CanvasGroup:
  m_ObjectHideFlags: 0
  m_CorrespondingSourceObject: {fileID: 0}
  m_PrefabInstance: {fileID: 0}
  m_PrefabAsset: {fileID: 0}
  m_GameObject: {fileID: 805100089}
  m_Enabled: 1
  m_Alpha: 0
  m_Interactable: 0
  m_BlocksRaycasts: 0
  m_IgnoreParentGroups: 0
--- !u!114 &805100094
MonoBehaviour:
  m_ObjectHideFlags: 0
  m_CorrespondingSourceObject: {fileID: 0}
  m_PrefabInstance: {fileID: 0}
  m_PrefabAsset: {fileID: 0}
  m_GameObject: {fileID: 805100089}
  m_Enabled: 1
  m_EditorHideFlags: 0
  m_Script: {fileID: 11500000, guid: 8def9f4235c6efb4e9a0936a41dcb719, type: 3}
  m_Name: 
  m_EditorClassIdentifier: 
  backgroundToColor: {fileID: 805100091}
  MainText: {fileID: 479141117}
  PointsText: {fileID: 479141117}
  canvasGroup: {fileID: 805100093}
  correctFeedbackImage: {fileID: 515799827}
  wrongFeedbackImage: {fileID: 1966009111}
  CorrectColor: {r: 0, g: 1, b: 1, a: 1}
  WrongColor: {r: 0.9490196, g: 0.11764706, b: 0.43529412, a: 1}
  InactiveColor: {r: 0.5, g: 0.5, b: 0.5, a: 1}
  displayDuration: 2.5
--- !u!1 &812729296
GameObject:
  m_ObjectHideFlags: 0
  m_CorrespondingSourceObject: {fileID: 0}
  m_PrefabInstance: {fileID: 0}
  m_PrefabAsset: {fileID: 0}
  serializedVersion: 6
  m_Component:
  - component: {fileID: 812729297}
  - component: {fileID: 812729298}
  m_Layer: 0
  m_Name: GameDataLoader
  m_TagString: Untagged
  m_Icon: {fileID: 0}
  m_NavMeshLayer: 0
  m_StaticEditorFlags: 0
  m_IsActive: 1
--- !u!4 &812729297
Transform:
  m_ObjectHideFlags: 0
  m_CorrespondingSourceObject: {fileID: 0}
  m_PrefabInstance: {fileID: 0}
  m_PrefabAsset: {fileID: 0}
  m_GameObject: {fileID: 812729296}
  serializedVersion: 2
  m_LocalRotation: {x: 0, y: 0, z: 0, w: 1}
  m_LocalPosition: {x: 0, y: 0, z: 0}
  m_LocalScale: {x: 1, y: 1, z: 1}
  m_ConstrainProportionsScale: 0
  m_Children: []
  m_Father: {fileID: 453937246}
  m_LocalEulerAnglesHint: {x: 0, y: 0, z: 0}
--- !u!114 &812729298
MonoBehaviour:
  m_ObjectHideFlags: 0
  m_CorrespondingSourceObject: {fileID: 0}
  m_PrefabInstance: {fileID: 0}
  m_PrefabAsset: {fileID: 0}
  m_GameObject: {fileID: 812729296}
  m_Enabled: 1
  m_EditorHideFlags: 0
  m_Script: {fileID: 11500000, guid: bffb2c56f42e71348947a9a6e242fe2e, type: 3}
  m_Name: 
  m_EditorClassIdentifier: 
  fileName: appconfig.json
  configFileName: appconfig.json
  loadedData:
    questions: []
  loadedConfig:
    applicationName: 
    maxInactiveTime: 0
    gamedataVersion: 
    serverIP: 
    serverPort: 0
--- !u!1 &855276397
GameObject:
  m_ObjectHideFlags: 0
  m_CorrespondingSourceObject: {fileID: 0}
  m_PrefabInstance: {fileID: 0}
  m_PrefabAsset: {fileID: 0}
  serializedVersion: 6
  m_Component:
  - component: {fileID: 855276398}
  - component: {fileID: 855276401}
  - component: {fileID: 855276400}
  - component: {fileID: 855276399}
  m_Layer: 5
  m_Name: Button
  m_TagString: Untagged
  m_Icon: {fileID: 0}
  m_NavMeshLayer: 0
  m_StaticEditorFlags: 0
  m_IsActive: 1
--- !u!224 &855276398
RectTransform:
  m_ObjectHideFlags: 0
  m_CorrespondingSourceObject: {fileID: 0}
  m_PrefabInstance: {fileID: 0}
  m_PrefabAsset: {fileID: 0}
  m_GameObject: {fileID: 855276397}
  m_LocalRotation: {x: 0, y: 0, z: 0, w: 1}
  m_LocalPosition: {x: 0, y: 0, z: 0}
  m_LocalScale: {x: 1.7336, y: 1.7336, z: 1.7336}
  m_ConstrainProportionsScale: 0
  m_Children:
  - {fileID: 1477446991}
  m_Father: {fileID: 299269049}
  m_LocalEulerAnglesHint: {x: 0, y: 0, z: 0}
  m_AnchorMin: {x: 0.5, y: 0.5}
  m_AnchorMax: {x: 0.5, y: 0.5}
  m_AnchoredPosition: {x: 3.3453, y: -228}
  m_SizeDelta: {x: 86.3412, y: 26.4789}
  m_Pivot: {x: 0.5, y: 0.5}
--- !u!114 &855276399
MonoBehaviour:
  m_ObjectHideFlags: 0
  m_CorrespondingSourceObject: {fileID: 0}
  m_PrefabInstance: {fileID: 0}
  m_PrefabAsset: {fileID: 0}
  m_GameObject: {fileID: 855276397}
  m_Enabled: 1
  m_EditorHideFlags: 0
  m_Script: {fileID: 11500000, guid: 4e29b1a8efbd4b44bb3f3716e73f07ff, type: 3}
  m_Name: 
  m_EditorClassIdentifier: 
  m_Navigation:
    m_Mode: 3
    m_WrapAround: 0
    m_SelectOnUp: {fileID: 0}
    m_SelectOnDown: {fileID: 0}
    m_SelectOnLeft: {fileID: 0}
    m_SelectOnRight: {fileID: 0}
  m_Transition: 1
  m_Colors:
    m_NormalColor: {r: 1, g: 1, b: 1, a: 1}
    m_HighlightedColor: {r: 0.9607843, g: 0.9607843, b: 0.9607843, a: 1}
    m_PressedColor: {r: 0.78431374, g: 0.78431374, b: 0.78431374, a: 1}
    m_SelectedColor: {r: 0.9607843, g: 0.9607843, b: 0.9607843, a: 1}
    m_DisabledColor: {r: 0.78431374, g: 0.78431374, b: 0.78431374, a: 0.5019608}
    m_ColorMultiplier: 1
    m_FadeDuration: 0.1
  m_SpriteState:
    m_HighlightedSprite: {fileID: 0}
    m_PressedSprite: {fileID: 0}
    m_SelectedSprite: {fileID: 0}
    m_DisabledSprite: {fileID: 0}
  m_AnimationTriggers:
    m_NormalTrigger: Normal
    m_HighlightedTrigger: Highlighted
    m_PressedTrigger: Pressed
    m_SelectedTrigger: Selected
    m_DisabledTrigger: Disabled
  m_Interactable: 1
  m_TargetGraphic: {fileID: 855276400}
  m_OnClick:
    m_PersistentCalls:
      m_Calls:
      - m_Target: {fileID: 299269050}
        m_TargetAssemblyTypeName: CanvasScreen, Assembly-CSharp
        m_MethodName: CallNextScreen
        m_Mode: 1
        m_Arguments:
          m_ObjectArgument: {fileID: 0}
          m_ObjectArgumentAssemblyTypeName: UnityEngine.Object, UnityEngine
          m_IntArgument: 0
          m_FloatArgument: 0
          m_StringArgument: 
          m_BoolArgument: 0
        m_CallState: 2
--- !u!114 &855276400
MonoBehaviour:
  m_ObjectHideFlags: 0
  m_CorrespondingSourceObject: {fileID: 0}
  m_PrefabInstance: {fileID: 0}
  m_PrefabAsset: {fileID: 0}
  m_GameObject: {fileID: 855276397}
  m_Enabled: 1
  m_EditorHideFlags: 0
  m_Script: {fileID: 11500000, guid: fe87c0e1cc204ed48ad3b37840f39efc, type: 3}
  m_Name: 
  m_EditorClassIdentifier: 
  m_Material: {fileID: 0}
  m_Color: {r: 1, g: 1, b: 1, a: 1}
  m_RaycastTarget: 1
  m_RaycastPadding: {x: 0, y: 0, z: 0, w: 0}
  m_Maskable: 1
  m_OnCullStateChanged:
    m_PersistentCalls:
      m_Calls: []
  m_Sprite: {fileID: 21300000, guid: ba51dea3781cb8c4488f40b71e5b38d9, type: 3}
  m_Type: 0
  m_PreserveAspect: 0
  m_FillCenter: 1
  m_FillMethod: 4
  m_FillAmount: 1
  m_FillClockwise: 1
  m_FillOrigin: 0
  m_UseSpriteMesh: 0
  m_PixelsPerUnitMultiplier: 1
--- !u!222 &855276401
CanvasRenderer:
  m_ObjectHideFlags: 0
  m_CorrespondingSourceObject: {fileID: 0}
  m_PrefabInstance: {fileID: 0}
  m_PrefabAsset: {fileID: 0}
  m_GameObject: {fileID: 855276397}
  m_CullTransparentMesh: 1
--- !u!1 &862068318
GameObject:
  m_ObjectHideFlags: 0
  m_CorrespondingSourceObject: {fileID: 0}
  m_PrefabInstance: {fileID: 0}
  m_PrefabAsset: {fileID: 0}
  serializedVersion: 6
  m_Component:
  - component: {fileID: 862068319}
  - component: {fileID: 862068321}
  - component: {fileID: 862068320}
  m_Layer: 5
  m_Name: Fill
  m_TagString: Untagged
  m_Icon: {fileID: 0}
  m_NavMeshLayer: 0
  m_StaticEditorFlags: 0
  m_IsActive: 0
--- !u!224 &862068319
RectTransform:
  m_ObjectHideFlags: 0
  m_CorrespondingSourceObject: {fileID: 0}
  m_PrefabInstance: {fileID: 0}
  m_PrefabAsset: {fileID: 0}
  m_GameObject: {fileID: 862068318}
  m_LocalRotation: {x: 0, y: 0, z: 0, w: 1}
  m_LocalPosition: {x: 0, y: 0, z: 0}
  m_LocalScale: {x: 1, y: 1, z: 1}
  m_ConstrainProportionsScale: 0
  m_Children: []
  m_Father: {fileID: 3037704}
  m_LocalEulerAnglesHint: {x: 0, y: 0, z: 0}
  m_AnchorMin: {x: 0.5, y: 0.5}
  m_AnchorMax: {x: 0.5, y: 0.5}
  m_AnchoredPosition: {x: 0, y: 0}
  m_SizeDelta: {x: 46.1861, y: 45.5446}
  m_Pivot: {x: 0.5, y: 0.5}
--- !u!114 &862068320
MonoBehaviour:
  m_ObjectHideFlags: 0
  m_CorrespondingSourceObject: {fileID: 0}
  m_PrefabInstance: {fileID: 0}
  m_PrefabAsset: {fileID: 0}
  m_GameObject: {fileID: 862068318}
  m_Enabled: 1
  m_EditorHideFlags: 0
  m_Script: {fileID: 11500000, guid: fe87c0e1cc204ed48ad3b37840f39efc, type: 3}
  m_Name: 
  m_EditorClassIdentifier: 
  m_Material: {fileID: 0}
  m_Color: {r: 0.43529415, g: 0.19215688, b: 0.5176471, a: 1}
  m_RaycastTarget: 1
  m_RaycastPadding: {x: 0, y: 0, z: 0, w: 0}
  m_Maskable: 1
  m_OnCullStateChanged:
    m_PersistentCalls:
      m_Calls: []
  m_Sprite: {fileID: 21300000, guid: 9948f64454ebd05408385658dc88d7d1, type: 3}
  m_Type: 0
  m_PreserveAspect: 0
  m_FillCenter: 1
  m_FillMethod: 4
  m_FillAmount: 1
  m_FillClockwise: 1
  m_FillOrigin: 0
  m_UseSpriteMesh: 0
  m_PixelsPerUnitMultiplier: 1
--- !u!222 &862068321
CanvasRenderer:
  m_ObjectHideFlags: 0
  m_CorrespondingSourceObject: {fileID: 0}
  m_PrefabInstance: {fileID: 0}
  m_PrefabAsset: {fileID: 0}
  m_GameObject: {fileID: 862068318}
  m_CullTransparentMesh: 1
--- !u!1 &897122752
GameObject:
  m_ObjectHideFlags: 0
  m_CorrespondingSourceObject: {fileID: 0}
  m_PrefabInstance: {fileID: 0}
  m_PrefabAsset: {fileID: 0}
  serializedVersion: 6
  m_Component:
  - component: {fileID: 897122753}
  - component: {fileID: 897122755}
  - component: {fileID: 897122754}
  m_Layer: 5
  m_Name: QuestionIcon
  m_TagString: Untagged
  m_Icon: {fileID: 0}
  m_NavMeshLayer: 0
  m_StaticEditorFlags: 0
  m_IsActive: 1
--- !u!224 &897122753
RectTransform:
  m_ObjectHideFlags: 0
  m_CorrespondingSourceObject: {fileID: 0}
  m_PrefabInstance: {fileID: 0}
  m_PrefabAsset: {fileID: 0}
  m_GameObject: {fileID: 897122752}
  m_LocalRotation: {x: 0, y: 0, z: 0, w: 1}
  m_LocalPosition: {x: 0, y: 0, z: 0}
  m_LocalScale: {x: 1, y: 1, z: 1}
  m_ConstrainProportionsScale: 0
  m_Children: []
  m_Father: {fileID: 1257650751}
  m_LocalEulerAnglesHint: {x: 0, y: 0, z: 0}
  m_AnchorMin: {x: 0.5, y: 0.5}
  m_AnchorMax: {x: 0.5, y: 0.5}
  m_AnchoredPosition: {x: -144, y: -2.5}
  m_SizeDelta: {x: 45.9009, y: 45.9009}
  m_Pivot: {x: 0.5, y: 0.5}
--- !u!114 &897122754
MonoBehaviour:
  m_ObjectHideFlags: 0
  m_CorrespondingSourceObject: {fileID: 0}
  m_PrefabInstance: {fileID: 0}
  m_PrefabAsset: {fileID: 0}
  m_GameObject: {fileID: 897122752}
  m_Enabled: 1
  m_EditorHideFlags: 0
  m_Script: {fileID: 11500000, guid: fe87c0e1cc204ed48ad3b37840f39efc, type: 3}
  m_Name: 
  m_EditorClassIdentifier: 
  m_Material: {fileID: 0}
  m_Color: {r: 1, g: 1, b: 1, a: 1}
  m_RaycastTarget: 1
  m_RaycastPadding: {x: 0, y: 0, z: 0, w: 0}
  m_Maskable: 1
  m_OnCullStateChanged:
    m_PersistentCalls:
      m_Calls: []
  m_Sprite: {fileID: 21300000, guid: bd6ce31d484611349a8a9fd87aa85f5c, type: 3}
  m_Type: 0
  m_PreserveAspect: 0
  m_FillCenter: 1
  m_FillMethod: 4
  m_FillAmount: 1
  m_FillClockwise: 1
  m_FillOrigin: 0
  m_UseSpriteMesh: 0
  m_PixelsPerUnitMultiplier: 1
--- !u!222 &897122755
CanvasRenderer:
  m_ObjectHideFlags: 0
  m_CorrespondingSourceObject: {fileID: 0}
  m_PrefabInstance: {fileID: 0}
  m_PrefabAsset: {fileID: 0}
  m_GameObject: {fileID: 897122752}
  m_CullTransparentMesh: 1
--- !u!1 &902654358
GameObject:
  m_ObjectHideFlags: 0
  m_CorrespondingSourceObject: {fileID: 0}
  m_PrefabInstance: {fileID: 0}
  m_PrefabAsset: {fileID: 0}
  serializedVersion: 6
  m_Component:
  - component: {fileID: 902654359}
  - component: {fileID: 902654360}
  m_Layer: 5
  m_Name: LateralButtons
  m_TagString: Untagged
  m_Icon: {fileID: 0}
  m_NavMeshLayer: 0
  m_StaticEditorFlags: 0
  m_IsActive: 1
--- !u!224 &902654359
RectTransform:
  m_ObjectHideFlags: 0
  m_CorrespondingSourceObject: {fileID: 0}
  m_PrefabInstance: {fileID: 0}
  m_PrefabAsset: {fileID: 0}
  m_GameObject: {fileID: 902654358}
  m_LocalRotation: {x: 0, y: 0, z: 0, w: 1}
  m_LocalPosition: {x: 0, y: 0, z: 0}
  m_LocalScale: {x: 1, y: 1, z: 1}
  m_ConstrainProportionsScale: 0
  m_Children:
  - {fileID: 3037704}
  - {fileID: 917581611}
  m_Father: {fileID: 299269049}
  m_LocalEulerAnglesHint: {x: 0, y: 0, z: 0}
  m_AnchorMin: {x: 0.5, y: 0.5}
  m_AnchorMax: {x: 0.5, y: 0.5}
  m_AnchoredPosition: {x: -192.5, y: -308.5}
  m_SizeDelta: {x: 59.762, y: 137.3098}
  m_Pivot: {x: 0.5, y: 0.5}
--- !u!114 &902654360
MonoBehaviour:
  m_ObjectHideFlags: 0
  m_CorrespondingSourceObject: {fileID: 0}
  m_PrefabInstance: {fileID: 0}
  m_PrefabAsset: {fileID: 0}
  m_GameObject: {fileID: 902654358}
  m_Enabled: 1
  m_EditorHideFlags: 0
  m_Script: {fileID: 11500000, guid: 71b3a58ef3fa3924baf3ce8019e55130, type: 3}
  m_Name: 
  m_EditorClassIdentifier: 
  texts:
  - {fileID: 324225584}
  - {fileID: 2126085603}
  targetColor: {r: 0.41960788, g: 0.16470589, b: 0.52156866, a: 1}
--- !u!1 &912276264
GameObject:
  m_ObjectHideFlags: 0
  m_CorrespondingSourceObject: {fileID: 0}
  m_PrefabInstance: {fileID: 0}
  m_PrefabAsset: {fileID: 0}
  serializedVersion: 6
  m_Component:
  - component: {fileID: 912276265}
  m_Layer: 5
  m_Name: '[Images]'
  m_TagString: Untagged
  m_Icon: {fileID: 0}
  m_NavMeshLayer: 0
  m_StaticEditorFlags: 0
  m_IsActive: 1
--- !u!224 &912276265
RectTransform:
  m_ObjectHideFlags: 0
  m_CorrespondingSourceObject: {fileID: 0}
  m_PrefabInstance: {fileID: 0}
  m_PrefabAsset: {fileID: 0}
  m_GameObject: {fileID: 912276264}
  m_LocalRotation: {x: 0, y: 0, z: 0, w: 1}
  m_LocalPosition: {x: 0, y: 0, z: 0}
  m_LocalScale: {x: 1, y: 1, z: 1}
  m_ConstrainProportionsScale: 0
  m_Children:
  - {fileID: 1495425091}
  m_Father: {fileID: 299269049}
  m_LocalEulerAnglesHint: {x: 0, y: 0, z: 0}
  m_AnchorMin: {x: 0.5, y: 0.5}
  m_AnchorMax: {x: 0.5, y: 0.5}
  m_AnchoredPosition: {x: 0, y: 0}
  m_SizeDelta: {x: 100, y: 100}
  m_Pivot: {x: 0.5, y: 0.5}
--- !u!1 &917581610
GameObject:
  m_ObjectHideFlags: 0
  m_CorrespondingSourceObject: {fileID: 0}
  m_PrefabInstance: {fileID: 0}
  m_PrefabAsset: {fileID: 0}
  serializedVersion: 6
  m_Component:
  - component: {fileID: 917581611}
  - component: {fileID: 917581614}
  - component: {fileID: 917581613}
  - component: {fileID: 917581612}
  m_Layer: 5
  m_Name: Button (1)
  m_TagString: Untagged
  m_Icon: {fileID: 0}
  m_NavMeshLayer: 0
  m_StaticEditorFlags: 0
  m_IsActive: 1
--- !u!224 &917581611
RectTransform:
  m_ObjectHideFlags: 0
  m_CorrespondingSourceObject: {fileID: 0}
  m_PrefabInstance: {fileID: 0}
  m_PrefabAsset: {fileID: 0}
  m_GameObject: {fileID: 917581610}
  m_LocalRotation: {x: 0, y: 0, z: 0, w: 1}
  m_LocalPosition: {x: 0, y: 0, z: 0}
  m_LocalScale: {x: 1, y: 1, z: 1}
  m_ConstrainProportionsScale: 0
  m_Children:
  - {fileID: 2126085602}
  m_Father: {fileID: 902654359}
  m_LocalEulerAnglesHint: {x: 0, y: 0, z: 0}
  m_AnchorMin: {x: 0.5, y: 0.5}
  m_AnchorMax: {x: 0.5, y: 0.5}
  m_AnchoredPosition: {x: 0, y: -13}
  m_SizeDelta: {x: 46.1861, y: 45.5446}
  m_Pivot: {x: 0.5, y: 0.5}
--- !u!114 &917581612
MonoBehaviour:
  m_ObjectHideFlags: 0
  m_CorrespondingSourceObject: {fileID: 0}
  m_PrefabInstance: {fileID: 0}
  m_PrefabAsset: {fileID: 0}
  m_GameObject: {fileID: 917581610}
  m_Enabled: 1
  m_EditorHideFlags: 0
  m_Script: {fileID: 11500000, guid: 4e29b1a8efbd4b44bb3f3716e73f07ff, type: 3}
  m_Name: 
  m_EditorClassIdentifier: 
  m_Navigation:
    m_Mode: 3
    m_WrapAround: 0
    m_SelectOnUp: {fileID: 0}
    m_SelectOnDown: {fileID: 0}
    m_SelectOnLeft: {fileID: 0}
    m_SelectOnRight: {fileID: 0}
  m_Transition: 2
  m_Colors:
    m_NormalColor: {r: 1, g: 1, b: 1, a: 1}
    m_HighlightedColor: {r: 0.9607843, g: 0.9607843, b: 0.9607843, a: 1}
    m_PressedColor: {r: 0.78431374, g: 0.78431374, b: 0.78431374, a: 1}
    m_SelectedColor: {r: 0.9607843, g: 0.9607843, b: 0.9607843, a: 1}
    m_DisabledColor: {r: 0.78431374, g: 0.78431374, b: 0.78431374, a: 0.5019608}
    m_ColorMultiplier: 1
    m_FadeDuration: 0.1
  m_SpriteState:
    m_HighlightedSprite: {fileID: 0}
    m_PressedSprite: {fileID: 21300000, guid: a8e0bd9b7e5d63a46bb0693e09bb45f3, type: 3}
    m_SelectedSprite: {fileID: 21300000, guid: a8e0bd9b7e5d63a46bb0693e09bb45f3, type: 3}
    m_DisabledSprite: {fileID: 0}
  m_AnimationTriggers:
    m_NormalTrigger: Normal
    m_HighlightedTrigger: Highlighted
    m_PressedTrigger: Pressed
    m_SelectedTrigger: Selected
    m_DisabledTrigger: Disabled
  m_Interactable: 1
  m_TargetGraphic: {fileID: 917581613}
  m_OnClick:
    m_PersistentCalls:
      m_Calls:
      - m_Target: {fileID: 902654360}
        m_TargetAssemblyTypeName: LBVisual, Assembly-CSharp
        m_MethodName: OnClick
        m_Mode: 2
        m_Arguments:
          m_ObjectArgument: {fileID: 2126085603}
          m_ObjectArgumentAssemblyTypeName: TMPro.TextMeshProUGUI, Unity.TextMeshPro
          m_IntArgument: 0
          m_FloatArgument: 0
          m_StringArgument: 
          m_BoolArgument: 0
        m_CallState: 2
--- !u!114 &917581613
MonoBehaviour:
  m_ObjectHideFlags: 0
  m_CorrespondingSourceObject: {fileID: 0}
  m_PrefabInstance: {fileID: 0}
  m_PrefabAsset: {fileID: 0}
  m_GameObject: {fileID: 917581610}
  m_Enabled: 1
  m_EditorHideFlags: 0
  m_Script: {fileID: 11500000, guid: fe87c0e1cc204ed48ad3b37840f39efc, type: 3}
  m_Name: 
  m_EditorClassIdentifier: 
  m_Material: {fileID: 0}
  m_Color: {r: 1, g: 1, b: 1, a: 1}
  m_RaycastTarget: 1
  m_RaycastPadding: {x: 0, y: 0, z: 0, w: 0}
  m_Maskable: 1
  m_OnCullStateChanged:
    m_PersistentCalls:
      m_Calls: []
  m_Sprite: {fileID: 21300000, guid: 598d82a7ef1ba004f8a29f3f2a46745a, type: 3}
  m_Type: 0
  m_PreserveAspect: 0
  m_FillCenter: 1
  m_FillMethod: 4
  m_FillAmount: 1
  m_FillClockwise: 1
  m_FillOrigin: 0
  m_UseSpriteMesh: 0
  m_PixelsPerUnitMultiplier: 1
--- !u!222 &917581614
CanvasRenderer:
  m_ObjectHideFlags: 0
  m_CorrespondingSourceObject: {fileID: 0}
  m_PrefabInstance: {fileID: 0}
  m_PrefabAsset: {fileID: 0}
  m_GameObject: {fileID: 917581610}
  m_CullTransparentMesh: 1
--- !u!1 &1009769432
GameObject:
  m_ObjectHideFlags: 0
  m_CorrespondingSourceObject: {fileID: 0}
  m_PrefabInstance: {fileID: 0}
  m_PrefabAsset: {fileID: 0}
  serializedVersion: 6
  m_Component:
  - component: {fileID: 1009769433}
  - component: {fileID: 1009769435}
  - component: {fileID: 1009769434}
  m_Layer: 5
  m_Name: Text (TMP)
  m_TagString: Untagged
  m_Icon: {fileID: 0}
  m_NavMeshLayer: 0
  m_StaticEditorFlags: 0
  m_IsActive: 1
--- !u!224 &1009769433
RectTransform:
  m_ObjectHideFlags: 0
  m_CorrespondingSourceObject: {fileID: 0}
  m_PrefabInstance: {fileID: 0}
  m_PrefabAsset: {fileID: 0}
  m_GameObject: {fileID: 1009769432}
  m_LocalRotation: {x: 0, y: 0, z: 0, w: 1}
  m_LocalPosition: {x: 0, y: 0, z: 0}
  m_LocalScale: {x: 1, y: 1, z: 1}
  m_ConstrainProportionsScale: 0
  m_Children: []
  m_Father: {fileID: 715161563}
  m_LocalEulerAnglesHint: {x: 0, y: 0, z: 0}
  m_AnchorMin: {x: 0, y: 0.5}
  m_AnchorMax: {x: 1, y: 0.5}
  m_AnchoredPosition: {x: 0, y: 0}
  m_SizeDelta: {x: 0, y: 50}
  m_Pivot: {x: 0.5, y: 0.5}
--- !u!114 &1009769434
MonoBehaviour:
  m_ObjectHideFlags: 0
  m_CorrespondingSourceObject: {fileID: 0}
  m_PrefabInstance: {fileID: 0}
  m_PrefabAsset: {fileID: 0}
  m_GameObject: {fileID: 1009769432}
  m_Enabled: 1
  m_EditorHideFlags: 0
  m_Script: {fileID: 11500000, guid: f4688fdb7df04437aeb418b961361dc5, type: 3}
  m_Name: 
  m_EditorClassIdentifier: 
  m_Material: {fileID: 0}
  m_Color: {r: 1, g: 1, b: 1, a: 1}
  m_RaycastTarget: 1
  m_RaycastPadding: {x: 0, y: 0, z: 0, w: 0}
  m_Maskable: 1
  m_OnCullStateChanged:
    m_PersistentCalls:
      m_Calls: []
  m_text: Find a Image!
  m_isRightToLeft: 0
  m_fontAsset: {fileID: 11400000, guid: 8f586378b4e144a9851e7b34d9b748ee, type: 2}
  m_sharedMaterial: {fileID: 2180264, guid: 8f586378b4e144a9851e7b34d9b748ee, type: 2}
  m_fontSharedMaterials: []
  m_fontMaterial: {fileID: 0}
  m_fontMaterials: []
  m_fontColor32:
    serializedVersion: 2
    rgba: 4278190080
  m_fontColor: {r: 0, g: 0, b: 0, a: 1}
  m_enableVertexGradient: 0
  m_colorMode: 3
  m_fontColorGradient:
    topLeft: {r: 1, g: 1, b: 1, a: 1}
    topRight: {r: 1, g: 1, b: 1, a: 1}
    bottomLeft: {r: 1, g: 1, b: 1, a: 1}
    bottomRight: {r: 1, g: 1, b: 1, a: 1}
  m_fontColorGradientPreset: {fileID: 0}
  m_spriteAsset: {fileID: 0}
  m_tintAllSprites: 0
  m_StyleSheet: {fileID: 0}
  m_TextStyleHashCode: -1183493901
  m_overrideHtmlColors: 0
  m_faceColor:
    serializedVersion: 2
    rgba: 4294967295
  m_fontSize: 44.75
  m_fontSizeBase: 36
  m_fontWeight: 400
  m_enableAutoSizing: 1
  m_fontSizeMin: 18
  m_fontSizeMax: 72
  m_fontStyle: 0
  m_HorizontalAlignment: 2
  m_VerticalAlignment: 512
  m_textAlignment: 65535
  m_characterSpacing: 0
  m_wordSpacing: 0
  m_lineSpacing: 0
  m_lineSpacingMax: 0
  m_paragraphSpacing: 0
  m_charWidthMaxAdj: 0
  m_TextWrappingMode: 1
  m_wordWrappingRatios: 0.4
  m_overflowMode: 0
  m_linkedTextComponent: {fileID: 0}
  parentLinkedComponent: {fileID: 0}
  m_enableKerning: 0
  m_ActiveFontFeatures: 6e72656b
  m_enableExtraPadding: 0
  checkPaddingRequired: 0
  m_isRichText: 1
  m_EmojiFallbackSupport: 1
  m_parseCtrlCharacters: 1
  m_isOrthographic: 1
  m_isCullingEnabled: 0
  m_horizontalMapping: 0
  m_verticalMapping: 0
  m_uvLineOffset: 0
  m_geometrySortingOrder: 0
  m_IsTextObjectScaleStatic: 0
  m_VertexBufferAutoSizeReduction: 0
  m_useMaxVisibleDescender: 1
  m_pageToDisplay: 1
  m_margin: {x: 0, y: 0, z: 0, w: 0}
  m_isUsingLegacyAnimationComponent: 0
  m_isVolumetricText: 0
  m_hasFontAssetChanged: 0
  m_baseMaterial: {fileID: 0}
  m_maskOffset: {x: 0, y: 0, z: 0, w: 0}
--- !u!222 &1009769435
CanvasRenderer:
  m_ObjectHideFlags: 0
  m_CorrespondingSourceObject: {fileID: 0}
  m_PrefabInstance: {fileID: 0}
  m_PrefabAsset: {fileID: 0}
  m_GameObject: {fileID: 1009769432}
  m_CullTransparentMesh: 1
--- !u!1 &1039064137
GameObject:
  m_ObjectHideFlags: 0
  m_CorrespondingSourceObject: {fileID: 0}
  m_PrefabInstance: {fileID: 0}
  m_PrefabAsset: {fileID: 0}
  serializedVersion: 6
  m_Component:
  - component: {fileID: 1039064138}
  - component: {fileID: 1039064140}
  - component: {fileID: 1039064139}
  m_Layer: 5
  m_Name: Background
  m_TagString: Untagged
  m_Icon: {fileID: 0}
  m_NavMeshLayer: 0
  m_StaticEditorFlags: 0
  m_IsActive: 1
--- !u!224 &1039064138
RectTransform:
  m_ObjectHideFlags: 0
  m_CorrespondingSourceObject: {fileID: 0}
  m_PrefabInstance: {fileID: 0}
  m_PrefabAsset: {fileID: 0}
  m_GameObject: {fileID: 1039064137}
  m_LocalRotation: {x: 0, y: 0, z: 0, w: 1}
  m_LocalPosition: {x: 0, y: 0, z: 0}
  m_LocalScale: {x: 1, y: 1, z: 1}
  m_ConstrainProportionsScale: 0
  m_Children:
  - {fileID: 1362485491}
  - {fileID: 23013006}
  - {fileID: 1257650751}
  - {fileID: 1041993336}
  - {fileID: 2130406702}
  - {fileID: 805100090}
  m_Father: {fileID: 1902669756}
  m_LocalEulerAnglesHint: {x: 0, y: 0, z: 0}
  m_AnchorMin: {x: 0.5, y: 0.5}
  m_AnchorMax: {x: 0.5, y: 0.5}
  m_AnchoredPosition: {x: 0, y: 0}
  m_SizeDelta: {x: 411.1794, y: 435.7634}
  m_Pivot: {x: 0.5, y: 0.5}
--- !u!114 &1039064139
MonoBehaviour:
  m_ObjectHideFlags: 0
  m_CorrespondingSourceObject: {fileID: 0}
  m_PrefabInstance: {fileID: 0}
  m_PrefabAsset: {fileID: 0}
  m_GameObject: {fileID: 1039064137}
  m_Enabled: 1
  m_EditorHideFlags: 0
  m_Script: {fileID: 11500000, guid: fe87c0e1cc204ed48ad3b37840f39efc, type: 3}
  m_Name: 
  m_EditorClassIdentifier: 
  m_Material: {fileID: 0}
  m_Color: {r: 1, g: 1, b: 1, a: 1}
  m_RaycastTarget: 1
  m_RaycastPadding: {x: 0, y: 0, z: 0, w: 0}
  m_Maskable: 1
  m_OnCullStateChanged:
    m_PersistentCalls:
      m_Calls: []
  m_Sprite: {fileID: 21300000, guid: 9a59708c4a0fb2b49a9f446ae86cfc38, type: 3}
  m_Type: 0
  m_PreserveAspect: 0
  m_FillCenter: 1
  m_FillMethod: 4
  m_FillAmount: 1
  m_FillClockwise: 1
  m_FillOrigin: 0
  m_UseSpriteMesh: 0
  m_PixelsPerUnitMultiplier: 1
--- !u!222 &1039064140
CanvasRenderer:
  m_ObjectHideFlags: 0
  m_CorrespondingSourceObject: {fileID: 0}
  m_PrefabInstance: {fileID: 0}
  m_PrefabAsset: {fileID: 0}
  m_GameObject: {fileID: 1039064137}
  m_CullTransparentMesh: 1
--- !u!1 &1041993335
GameObject:
  m_ObjectHideFlags: 0
  m_CorrespondingSourceObject: {fileID: 0}
  m_PrefabInstance: {fileID: 0}
  m_PrefabAsset: {fileID: 0}
  serializedVersion: 6
  m_Component:
  - component: {fileID: 1041993336}
  - component: {fileID: 1041993339}
  - component: {fileID: 1041993338}
  - component: {fileID: 1041993337}
  m_Layer: 5
  m_Name: Button B
  m_TagString: Untagged
  m_Icon: {fileID: 0}
  m_NavMeshLayer: 0
  m_StaticEditorFlags: 0
  m_IsActive: 1
--- !u!224 &1041993336
RectTransform:
  m_ObjectHideFlags: 0
  m_CorrespondingSourceObject: {fileID: 0}
  m_PrefabInstance: {fileID: 0}
  m_PrefabAsset: {fileID: 0}
  m_GameObject: {fileID: 1041993335}
  m_LocalRotation: {x: -0, y: -0, z: -0, w: 1}
  m_LocalPosition: {x: 0, y: 0, z: 0}
  m_LocalScale: {x: 1, y: 1, z: 1}
  m_ConstrainProportionsScale: 0
  m_Children:
  - {fileID: 353284062}
  - {fileID: 226307588}
  m_Father: {fileID: 1039064138}
  m_LocalEulerAnglesHint: {x: 0, y: 0, z: 0}
  m_AnchorMin: {x: 0.5, y: 0.5}
  m_AnchorMax: {x: 0.5, y: 0.5}
  m_AnchoredPosition: {x: -0.000091553, y: -144.13733}
  m_SizeDelta: {x: 360, y: 86.209}
  m_Pivot: {x: 0.5, y: 0.5}
--- !u!114 &1041993337
MonoBehaviour:
  m_ObjectHideFlags: 0
  m_CorrespondingSourceObject: {fileID: 0}
  m_PrefabInstance: {fileID: 0}
  m_PrefabAsset: {fileID: 0}
  m_GameObject: {fileID: 1041993335}
  m_Enabled: 1
  m_EditorHideFlags: 0
  m_Script: {fileID: 11500000, guid: 4e29b1a8efbd4b44bb3f3716e73f07ff, type: 3}
  m_Name: 
  m_EditorClassIdentifier: 
  m_Navigation:
    m_Mode: 3
    m_WrapAround: 0
    m_SelectOnUp: {fileID: 0}
    m_SelectOnDown: {fileID: 0}
    m_SelectOnLeft: {fileID: 0}
    m_SelectOnRight: {fileID: 0}
  m_Transition: 1
  m_Colors:
    m_NormalColor: {r: 1, g: 1, b: 1, a: 1}
    m_HighlightedColor: {r: 1, g: 1, b: 1, a: 1}
    m_PressedColor: {r: 1, g: 1, b: 1, a: 1}
    m_SelectedColor: {r: 1, g: 1, b: 1, a: 1}
    m_DisabledColor: {r: 1, g: 1, b: 1, a: 1}
    m_ColorMultiplier: 1
    m_FadeDuration: 0.1
  m_SpriteState:
    m_HighlightedSprite: {fileID: 0}
    m_PressedSprite: {fileID: 0}
    m_SelectedSprite: {fileID: 0}
    m_DisabledSprite: {fileID: 0}
  m_AnimationTriggers:
    m_NormalTrigger: Normal
    m_HighlightedTrigger: Highlighted
    m_PressedTrigger: Pressed
    m_SelectedTrigger: Selected
    m_DisabledTrigger: Disabled
  m_Interactable: 0
  m_TargetGraphic: {fileID: 1041993338}
  m_OnClick:
    m_PersistentCalls:
      m_Calls: []
--- !u!114 &1041993338
MonoBehaviour:
  m_ObjectHideFlags: 0
  m_CorrespondingSourceObject: {fileID: 0}
  m_PrefabInstance: {fileID: 0}
  m_PrefabAsset: {fileID: 0}
  m_GameObject: {fileID: 1041993335}
  m_Enabled: 1
  m_EditorHideFlags: 0
  m_Script: {fileID: 11500000, guid: fe87c0e1cc204ed48ad3b37840f39efc, type: 3}
  m_Name: 
  m_EditorClassIdentifier: 
  m_Material: {fileID: 0}
  m_Color: {r: 0.4156863, g: 0.16470589, b: 0.52156866, a: 1}
  m_RaycastTarget: 1
  m_RaycastPadding: {x: 0, y: 0, z: 0, w: 0}
  m_Maskable: 1
  m_OnCullStateChanged:
    m_PersistentCalls:
      m_Calls: []
  m_Sprite: {fileID: 0}
  m_Type: 1
  m_PreserveAspect: 0
  m_FillCenter: 1
  m_FillMethod: 4
  m_FillAmount: 1
  m_FillClockwise: 1
  m_FillOrigin: 0
  m_UseSpriteMesh: 0
  m_PixelsPerUnitMultiplier: 1
--- !u!222 &1041993339
CanvasRenderer:
  m_ObjectHideFlags: 0
  m_CorrespondingSourceObject: {fileID: 0}
  m_PrefabInstance: {fileID: 0}
  m_PrefabAsset: {fileID: 0}
  m_GameObject: {fileID: 1041993335}
  m_CullTransparentMesh: 1
--- !u!1 &1124789965
GameObject:
  m_ObjectHideFlags: 0
  m_CorrespondingSourceObject: {fileID: 0}
  m_PrefabInstance: {fileID: 0}
  m_PrefabAsset: {fileID: 0}
  serializedVersion: 6
  m_Component:
  - component: {fileID: 1124789966}
  - component: {fileID: 1124789968}
  m_Layer: 5
  m_Name: '[Info]'
  m_TagString: Untagged
  m_Icon: {fileID: 0}
  m_NavMeshLayer: 0
  m_StaticEditorFlags: 0
  m_IsActive: 1
--- !u!224 &1124789966
RectTransform:
  m_ObjectHideFlags: 0
  m_CorrespondingSourceObject: {fileID: 0}
  m_PrefabInstance: {fileID: 0}
  m_PrefabAsset: {fileID: 0}
  m_GameObject: {fileID: 1124789965}
  m_LocalRotation: {x: 0, y: 0, z: 0, w: 1}
  m_LocalPosition: {x: 0, y: 0, z: 0}
  m_LocalScale: {x: 1, y: 1, z: 1}
  m_ConstrainProportionsScale: 0
  m_Children:
  - {fileID: 1750938696}
  - {fileID: 1594613448}
  m_Father: {fileID: 1943027129}
  m_LocalEulerAnglesHint: {x: 0, y: 0, z: 0}
  m_AnchorMin: {x: 0, y: 1}
  m_AnchorMax: {x: 1, y: 1}
  m_AnchoredPosition: {x: 0, y: -423}
  m_SizeDelta: {x: -162.9319, y: 150.2963}
  m_Pivot: {x: 0.5, y: 0.5}
--- !u!222 &1124789968
CanvasRenderer:
  m_ObjectHideFlags: 0
  m_CorrespondingSourceObject: {fileID: 0}
  m_PrefabInstance: {fileID: 0}
  m_PrefabAsset: {fileID: 0}
  m_GameObject: {fileID: 1124789965}
  m_CullTransparentMesh: 1
--- !u!1 &1148003703
GameObject:
  m_ObjectHideFlags: 0
  m_CorrespondingSourceObject: {fileID: 0}
  m_PrefabInstance: {fileID: 0}
  m_PrefabAsset: {fileID: 0}
  serializedVersion: 6
  m_Component:
  - component: {fileID: 1148003704}
  - component: {fileID: 1148003706}
  - component: {fileID: 1148003705}
  m_Layer: 5
  m_Name: Text CTA Title (2)
  m_TagString: Untagged
  m_Icon: {fileID: 0}
  m_NavMeshLayer: 0
  m_StaticEditorFlags: 0
  m_IsActive: 1
--- !u!224 &1148003704
RectTransform:
  m_ObjectHideFlags: 0
  m_CorrespondingSourceObject: {fileID: 0}
  m_PrefabInstance: {fileID: 0}
  m_PrefabAsset: {fileID: 0}
  m_GameObject: {fileID: 1148003703}
  m_LocalRotation: {x: -0, y: -0, z: -0, w: 1}
  m_LocalPosition: {x: 0, y: 0, z: 0}
  m_LocalScale: {x: 1, y: 0.8, z: 1}
  m_ConstrainProportionsScale: 0
  m_Children: []
  m_Father: {fileID: 1562201999}
  m_LocalEulerAnglesHint: {x: 0, y: 0, z: 0}
  m_AnchorMin: {x: 0, y: 1}
  m_AnchorMax: {x: 1, y: 1}
  m_AnchoredPosition: {x: 0.49999428, y: -46.5}
  m_SizeDelta: {x: 467.4, y: 37.078}
  m_Pivot: {x: 0.5, y: 0.5}
--- !u!114 &1148003705
MonoBehaviour:
  m_ObjectHideFlags: 0
  m_CorrespondingSourceObject: {fileID: 0}
  m_PrefabInstance: {fileID: 0}
  m_PrefabAsset: {fileID: 0}
  m_GameObject: {fileID: 1148003703}
  m_Enabled: 1
  m_EditorHideFlags: 0
  m_Script: {fileID: 11500000, guid: f4688fdb7df04437aeb418b961361dc5, type: 3}
  m_Name: 
  m_EditorClassIdentifier: 
  m_Material: {fileID: 0}
  m_Color: {r: 1, g: 1, b: 1, a: 1}
  m_RaycastTarget: 1
  m_RaycastPadding: {x: 0, y: 0, z: 0, w: 0}
  m_Maskable: 1
  m_OnCullStateChanged:
    m_PersistentCalls:
      m_Calls: []
  m_text: ao longo da
  m_isRightToLeft: 0
  m_fontAsset: {fileID: 11400000, guid: 278c4d5f9369d1c498330e8298ecbe8a, type: 2}
  m_sharedMaterial: {fileID: -2685737684332039291, guid: 278c4d5f9369d1c498330e8298ecbe8a, type: 2}
  m_fontSharedMaterials: []
  m_fontMaterial: {fileID: 0}
  m_fontMaterials: []
  m_fontColor32:
    serializedVersion: 2
    rgba: 4287644527
  m_fontColor: {r: 0.43529415, g: 0.2627451, b: 0.5647059, a: 1}
  m_enableVertexGradient: 0
  m_colorMode: 3
  m_fontColorGradient:
    topLeft: {r: 1, g: 1, b: 1, a: 1}
    topRight: {r: 1, g: 1, b: 1, a: 1}
    bottomLeft: {r: 1, g: 1, b: 1, a: 1}
    bottomRight: {r: 1, g: 1, b: 1, a: 1}
  m_fontColorGradientPreset: {fileID: 0}
  m_spriteAsset: {fileID: 0}
  m_tintAllSprites: 0
  m_StyleSheet: {fileID: 0}
  m_TextStyleHashCode: -1183493901
  m_overrideHtmlColors: 0
  m_faceColor:
    serializedVersion: 2
    rgba: 4294967295
  m_fontSize: 41.68
  m_fontSizeBase: 41.68
  m_fontWeight: 400
  m_enableAutoSizing: 0
  m_fontSizeMin: 18
  m_fontSizeMax: 72
  m_fontStyle: 16
  m_HorizontalAlignment: 1
  m_VerticalAlignment: 256
  m_textAlignment: 65535
  m_characterSpacing: -3.6
  m_wordSpacing: 0
  m_lineSpacing: 0
  m_lineSpacingMax: 0
  m_paragraphSpacing: 0
  m_charWidthMaxAdj: 0
  m_TextWrappingMode: 1
  m_wordWrappingRatios: 0.4
  m_overflowMode: 0
  m_linkedTextComponent: {fileID: 0}
  parentLinkedComponent: {fileID: 0}
  m_enableKerning: 0
  m_ActiveFontFeatures: 6e72656b
  m_enableExtraPadding: 0
  checkPaddingRequired: 0
  m_isRichText: 1
  m_EmojiFallbackSupport: 1
  m_parseCtrlCharacters: 1
  m_isOrthographic: 1
  m_isCullingEnabled: 0
  m_horizontalMapping: 0
  m_verticalMapping: 0
  m_uvLineOffset: 0
  m_geometrySortingOrder: 0
  m_IsTextObjectScaleStatic: 0
  m_VertexBufferAutoSizeReduction: 0
  m_useMaxVisibleDescender: 1
  m_pageToDisplay: 1
  m_margin: {x: 0, y: 0, z: 0, w: 0}
  m_isUsingLegacyAnimationComponent: 0
  m_isVolumetricText: 0
  m_hasFontAssetChanged: 0
  m_baseMaterial: {fileID: 0}
  m_maskOffset: {x: 0, y: 0, z: 0, w: 0}
--- !u!222 &1148003706
CanvasRenderer:
  m_ObjectHideFlags: 0
  m_CorrespondingSourceObject: {fileID: 0}
  m_PrefabInstance: {fileID: 0}
  m_PrefabAsset: {fileID: 0}
  m_GameObject: {fileID: 1148003703}
  m_CullTransparentMesh: 1
--- !u!1 &1168757916
GameObject:
  m_ObjectHideFlags: 0
  m_CorrespondingSourceObject: {fileID: 0}
  m_PrefabInstance: {fileID: 0}
  m_PrefabAsset: {fileID: 0}
  serializedVersion: 6
  m_Component:
  - component: {fileID: 1168757917}
  - component: {fileID: 1168757919}
  - component: {fileID: 1168757918}
  m_Layer: 5
  m_Name: Text (TMP)
  m_TagString: Untagged
  m_Icon: {fileID: 0}
  m_NavMeshLayer: 0
  m_StaticEditorFlags: 0
  m_IsActive: 1
--- !u!224 &1168757917
RectTransform:
  m_ObjectHideFlags: 0
  m_CorrespondingSourceObject: {fileID: 0}
  m_PrefabInstance: {fileID: 0}
  m_PrefabAsset: {fileID: 0}
  m_GameObject: {fileID: 1168757916}
  m_LocalRotation: {x: 0, y: 0, z: 0, w: 1}
  m_LocalPosition: {x: 0, y: 0, z: 0}
  m_LocalScale: {x: 1, y: 1, z: 1}
  m_ConstrainProportionsScale: 0
  m_Children: []
  m_Father: {fileID: 127039958}
  m_LocalEulerAnglesHint: {x: 0, y: 0, z: 0}
  m_AnchorMin: {x: 0.5, y: 0.5}
  m_AnchorMax: {x: 0.5, y: 0.5}
  m_AnchoredPosition: {x: -21.9, y: 0.0000017881}
  m_SizeDelta: {x: 63.0409, y: 26.5541}
  m_Pivot: {x: 0.5, y: 0.5}
--- !u!114 &1168757918
MonoBehaviour:
  m_ObjectHideFlags: 0
  m_CorrespondingSourceObject: {fileID: 0}
  m_PrefabInstance: {fileID: 0}
  m_PrefabAsset: {fileID: 0}
  m_GameObject: {fileID: 1168757916}
  m_Enabled: 1
  m_EditorHideFlags: 0
  m_Script: {fileID: 11500000, guid: f4688fdb7df04437aeb418b961361dc5, type: 3}
  m_Name: 
  m_EditorClassIdentifier: 
  m_Material: {fileID: 0}
  m_Color: {r: 1, g: 1, b: 1, a: 1}
  m_RaycastTarget: 1
  m_RaycastPadding: {x: 0, y: 0, z: 0, w: 0}
  m_Maskable: 1
  m_OnCullStateChanged:
    m_PersistentCalls:
      m_Calls: []
  m_text: SIM
  m_isRightToLeft: 0
  m_fontAsset: {fileID: 11400000, guid: 4411ac7be728a904f8212113cf04cb5f, type: 2}
  m_sharedMaterial: {fileID: 6584795631525708832, guid: 4411ac7be728a904f8212113cf04cb5f, type: 2}
  m_fontSharedMaterials: []
  m_fontMaterial: {fileID: 0}
  m_fontMaterials: []
  m_fontColor32:
    serializedVersion: 2
    rgba: 4294967295
  m_fontColor: {r: 1, g: 1, b: 1, a: 1}
  m_enableVertexGradient: 0
  m_colorMode: 3
  m_fontColorGradient:
    topLeft: {r: 1, g: 1, b: 1, a: 1}
    topRight: {r: 1, g: 1, b: 1, a: 1}
    bottomLeft: {r: 1, g: 1, b: 1, a: 1}
    bottomRight: {r: 1, g: 1, b: 1, a: 1}
  m_fontColorGradientPreset: {fileID: 0}
  m_spriteAsset: {fileID: 0}
  m_tintAllSprites: 0
  m_StyleSheet: {fileID: 0}
  m_TextStyleHashCode: -1183493901
  m_overrideHtmlColors: 0
  m_faceColor:
    serializedVersion: 2
    rgba: 4294967295
  m_fontSize: 21.6
  m_fontSizeBase: 21.6
  m_fontWeight: 400
  m_enableAutoSizing: 0
  m_fontSizeMin: 18
  m_fontSizeMax: 72
  m_fontStyle: 0
  m_HorizontalAlignment: 2
  m_VerticalAlignment: 512
  m_textAlignment: 65535
  m_characterSpacing: 0
  m_wordSpacing: 0
  m_lineSpacing: 0
  m_lineSpacingMax: 0
  m_paragraphSpacing: 0
  m_charWidthMaxAdj: 0
  m_TextWrappingMode: 1
  m_wordWrappingRatios: 0.4
  m_overflowMode: 0
  m_linkedTextComponent: {fileID: 0}
  parentLinkedComponent: {fileID: 0}
  m_enableKerning: 0
  m_ActiveFontFeatures: 6e72656b
  m_enableExtraPadding: 0
  checkPaddingRequired: 0
  m_isRichText: 1
  m_EmojiFallbackSupport: 1
  m_parseCtrlCharacters: 1
  m_isOrthographic: 1
  m_isCullingEnabled: 0
  m_horizontalMapping: 0
  m_verticalMapping: 0
  m_uvLineOffset: 0
  m_geometrySortingOrder: 0
  m_IsTextObjectScaleStatic: 0
  m_VertexBufferAutoSizeReduction: 0
  m_useMaxVisibleDescender: 1
  m_pageToDisplay: 1
  m_margin: {x: 0, y: 0, z: 0, w: 0}
  m_isUsingLegacyAnimationComponent: 0
  m_isVolumetricText: 0
  m_hasFontAssetChanged: 0
  m_baseMaterial: {fileID: 0}
  m_maskOffset: {x: 0, y: 0, z: 0, w: 0}
--- !u!222 &1168757919
CanvasRenderer:
  m_ObjectHideFlags: 0
  m_CorrespondingSourceObject: {fileID: 0}
  m_PrefabInstance: {fileID: 0}
  m_PrefabAsset: {fileID: 0}
  m_GameObject: {fileID: 1168757916}
  m_CullTransparentMesh: 1
--- !u!1 &1222772808
GameObject:
  m_ObjectHideFlags: 0
  m_CorrespondingSourceObject: {fileID: 0}
  m_PrefabInstance: {fileID: 0}
  m_PrefabAsset: {fileID: 0}
  serializedVersion: 6
  m_Component:
  - component: {fileID: 1222772811}
  - component: {fileID: 1222772810}
  - component: {fileID: 1222772809}
  - component: {fileID: 1222772812}
  m_Layer: 0
  m_Name: XR Origin
  m_TagString: Untagged
  m_Icon: {fileID: 0}
  m_NavMeshLayer: 0
  m_StaticEditorFlags: 0
  m_IsActive: 1
--- !u!114 &1222772809
MonoBehaviour:
  m_ObjectHideFlags: 0
  m_CorrespondingSourceObject: {fileID: 0}
  m_PrefabInstance: {fileID: 0}
  m_PrefabAsset: {fileID: 0}
  m_GameObject: {fileID: 1222772808}
  m_Enabled: 0
  m_EditorHideFlags: 0
  m_Script: {fileID: 11500000, guid: 4dea56a9eaadd1c439095de4f9a371cb, type: 3}
  m_Name: 
  m_EditorClassIdentifier: 
  <trackablesChanged>k__BackingField:
    m_PersistentCalls:
      m_Calls: []
  m_SerializedLibrary: {fileID: 11400000, guid: f98f149ceeb6749bc90b7c4b6b258724, type: 2}
  m_MaxNumberOfMovingImages: 1
  m_TrackedImagePrefab: {fileID: 0}
--- !u!114 &1222772810
MonoBehaviour:
  m_ObjectHideFlags: 0
  m_CorrespondingSourceObject: {fileID: 0}
  m_PrefabInstance: {fileID: 0}
  m_PrefabAsset: {fileID: 0}
  m_GameObject: {fileID: 1222772808}
  m_Enabled: 1
  m_EditorHideFlags: 0
  m_Script: {fileID: 11500000, guid: e0cb9aa70a22847b5925ee5f067c10a9, type: 3}
  m_Name: 
  m_EditorClassIdentifier: 
  m_Camera: {fileID: 2052476673}
  m_OriginBaseGameObject: {fileID: 1222772808}
  m_CameraFloorOffsetObject: {fileID: 32568014}
  m_RequestedTrackingOriginMode: 0
  m_CameraYOffset: 1.1176
--- !u!4 &1222772811
Transform:
  m_ObjectHideFlags: 0
  m_CorrespondingSourceObject: {fileID: 0}
  m_PrefabInstance: {fileID: 0}
  m_PrefabAsset: {fileID: 0}
  m_GameObject: {fileID: 1222772808}
  serializedVersion: 2
  m_LocalRotation: {x: 0, y: 0, z: 0, w: 1}
  m_LocalPosition: {x: 73.17981, y: 229.22969, z: -6.1694336}
  m_LocalScale: {x: 1, y: 1, z: 1}
  m_ConstrainProportionsScale: 0
  m_Children:
  - {fileID: 32568015}
  m_Father: {fileID: 0}
  m_LocalEulerAnglesHint: {x: 0, y: 0, z: 0}
--- !u!114 &1222772812
MonoBehaviour:
  m_ObjectHideFlags: 0
  m_CorrespondingSourceObject: {fileID: 0}
  m_PrefabInstance: {fileID: 0}
  m_PrefabAsset: {fileID: 0}
  m_GameObject: {fileID: 1222772808}
  m_Enabled: 1
  m_EditorHideFlags: 0
  m_Script: {fileID: 11500000, guid: 85bfb784ecace9b47b25facef523b642, type: 3}
  m_Name: 
  m_EditorClassIdentifier: 
  trackedImageManager: {fileID: 1222772809}
  currentID: -1
  imageIdMappings:
  - referenceImageName: 0
    imageId: 0
  - referenceImageName: 1
    imageId: 1
  - referenceImageName: 2
    imageId: 2
  - referenceImageName: 3
    imageId: 3
  - referenceImageName: 4
    imageId: 4
  - referenceImageName: 5
    imageId: 5
  - referenceImageName: 6
    imageId: 6
  - referenceImageName: 7
    imageId: 7
  - referenceImageName: 8
    imageId: 8
  - referenceImageName: 9
    imageId: 9
  - referenceImageName: 10
    imageId: 10
  - referenceImageName: 11
    imageId: 11
  - referenceImageName: 12
    imageId: 12
  - referenceImageName: 13
    imageId: 13
  - referenceImageName: 14
    imageId: 14
  - referenceImageName: 15
    imageId: 15
  - referenceImageName: 16
    imageId: 16
  - referenceImageName: 17
    imageId: 17
  - referenceImageName: 18
    imageId: 18
  - referenceImageName: 19
    imageId: 19
  autoResetOnSequenceEnd: 1
  onImageDetected:
    m_PersistentCalls:
      m_Calls: []
  onUnexpectedImageDetected:
    m_PersistentCalls:
      m_Calls: []
  onSequenceReset:
    m_PersistentCalls:
      m_Calls: []
  expectedNextImageId: -1
  currentQuestion:
    id: 0
    nextId: 0
    pergunta: 
    respostas: []
    respostaCorreta: 
--- !u!1 &1247418879
GameObject:
  m_ObjectHideFlags: 0
  m_CorrespondingSourceObject: {fileID: 0}
  m_PrefabInstance: {fileID: 0}
  m_PrefabAsset: {fileID: 0}
  serializedVersion: 6
  m_Component:
  - component: {fileID: 1247418880}
  - component: {fileID: 1247418882}
  - component: {fileID: 1247418881}
  m_Layer: 5
  m_Name: Text (TMP)
  m_TagString: Untagged
  m_Icon: {fileID: 0}
  m_NavMeshLayer: 0
  m_StaticEditorFlags: 0
  m_IsActive: 1
--- !u!224 &1247418880
RectTransform:
  m_ObjectHideFlags: 0
  m_CorrespondingSourceObject: {fileID: 0}
  m_PrefabInstance: {fileID: 0}
  m_PrefabAsset: {fileID: 0}
  m_GameObject: {fileID: 1247418879}
  m_LocalRotation: {x: 0, y: 0, z: 0, w: 1}
  m_LocalPosition: {x: 0, y: 0, z: 0}
  m_LocalScale: {x: 1, y: 1, z: 1}
  m_ConstrainProportionsScale: 0
  m_Children: []
  m_Father: {fileID: 534205173}
  m_LocalEulerAnglesHint: {x: 0, y: 0, z: 0}
  m_AnchorMin: {x: 0.5, y: 0.5}
  m_AnchorMax: {x: 0.5, y: 0.5}
  m_AnchoredPosition: {x: -0.7794, y: 0.0000017881}
  m_SizeDelta: {x: 105.2821, y: 26.5541}
  m_Pivot: {x: 0.5, y: 0.5}
--- !u!114 &1247418881
MonoBehaviour:
  m_ObjectHideFlags: 0
  m_CorrespondingSourceObject: {fileID: 0}
  m_PrefabInstance: {fileID: 0}
  m_PrefabAsset: {fileID: 0}
  m_GameObject: {fileID: 1247418879}
  m_Enabled: 1
  m_EditorHideFlags: 0
  m_Script: {fileID: 11500000, guid: f4688fdb7df04437aeb418b961361dc5, type: 3}
  m_Name: 
  m_EditorClassIdentifier: 
  m_Material: {fileID: 0}
  m_Color: {r: 1, g: 1, b: 1, a: 1}
  m_RaycastTarget: 1
  m_RaycastPadding: {x: 0, y: 0, z: 0, w: 0}
  m_Maskable: 1
  m_OnCullStateChanged:
    m_PersistentCalls:
      m_Calls: []
  m_text: "n\xE3o"
  m_isRightToLeft: 0
  m_fontAsset: {fileID: 11400000, guid: 4411ac7be728a904f8212113cf04cb5f, type: 2}
  m_sharedMaterial: {fileID: 6584795631525708832, guid: 4411ac7be728a904f8212113cf04cb5f, type: 2}
  m_fontSharedMaterials: []
  m_fontMaterial: {fileID: 0}
  m_fontMaterials: []
  m_fontColor32:
    serializedVersion: 2
    rgba: 4294967295
  m_fontColor: {r: 1, g: 1, b: 1, a: 1}
  m_enableVertexGradient: 0
  m_colorMode: 3
  m_fontColorGradient:
    topLeft: {r: 1, g: 1, b: 1, a: 1}
    topRight: {r: 1, g: 1, b: 1, a: 1}
    bottomLeft: {r: 1, g: 1, b: 1, a: 1}
    bottomRight: {r: 1, g: 1, b: 1, a: 1}
  m_fontColorGradientPreset: {fileID: 0}
  m_spriteAsset: {fileID: 0}
  m_tintAllSprites: 0
  m_StyleSheet: {fileID: 0}
  m_TextStyleHashCode: -1183493901
  m_overrideHtmlColors: 0
  m_faceColor:
    serializedVersion: 2
    rgba: 4294967295
  m_fontSize: 21.6
  m_fontSizeBase: 21.6
  m_fontWeight: 400
  m_enableAutoSizing: 0
  m_fontSizeMin: 18
  m_fontSizeMax: 72
  m_fontStyle: 16
  m_HorizontalAlignment: 2
  m_VerticalAlignment: 512
  m_textAlignment: 65535
  m_characterSpacing: 0
  m_wordSpacing: 0
  m_lineSpacing: 0
  m_lineSpacingMax: 0
  m_paragraphSpacing: 0
  m_charWidthMaxAdj: 0
  m_TextWrappingMode: 1
  m_wordWrappingRatios: 0.4
  m_overflowMode: 0
  m_linkedTextComponent: {fileID: 0}
  parentLinkedComponent: {fileID: 0}
  m_enableKerning: 0
  m_ActiveFontFeatures: 6e72656b
  m_enableExtraPadding: 0
  checkPaddingRequired: 0
  m_isRichText: 1
  m_EmojiFallbackSupport: 1
  m_parseCtrlCharacters: 1
  m_isOrthographic: 1
  m_isCullingEnabled: 0
  m_horizontalMapping: 0
  m_verticalMapping: 0
  m_uvLineOffset: 0
  m_geometrySortingOrder: 0
  m_IsTextObjectScaleStatic: 0
  m_VertexBufferAutoSizeReduction: 0
  m_useMaxVisibleDescender: 1
  m_pageToDisplay: 1
  m_margin: {x: 0, y: 0, z: 0, w: 0}
  m_isUsingLegacyAnimationComponent: 0
  m_isVolumetricText: 0
  m_hasFontAssetChanged: 0
  m_baseMaterial: {fileID: 0}
  m_maskOffset: {x: 0, y: 0, z: 0, w: 0}
--- !u!222 &1247418882
CanvasRenderer:
  m_ObjectHideFlags: 0
  m_CorrespondingSourceObject: {fileID: 0}
  m_PrefabInstance: {fileID: 0}
  m_PrefabAsset: {fileID: 0}
  m_GameObject: {fileID: 1247418879}
  m_CullTransparentMesh: 1
--- !u!1 &1257650750
GameObject:
  m_ObjectHideFlags: 0
  m_CorrespondingSourceObject: {fileID: 0}
  m_PrefabInstance: {fileID: 0}
  m_PrefabAsset: {fileID: 0}
  serializedVersion: 6
  m_Component:
  - component: {fileID: 1257650751}
  - component: {fileID: 1257650754}
  - component: {fileID: 1257650753}
  - component: {fileID: 1257650752}
  m_Layer: 5
  m_Name: Button A
  m_TagString: Untagged
  m_Icon: {fileID: 0}
  m_NavMeshLayer: 0
  m_StaticEditorFlags: 0
  m_IsActive: 1
--- !u!224 &1257650751
RectTransform:
  m_ObjectHideFlags: 0
  m_CorrespondingSourceObject: {fileID: 0}
  m_PrefabInstance: {fileID: 0}
  m_PrefabAsset: {fileID: 0}
  m_GameObject: {fileID: 1257650750}
  m_LocalRotation: {x: -0, y: -0, z: -0, w: 1}
  m_LocalPosition: {x: 0, y: 0, z: 0}
  m_LocalScale: {x: 1, y: 1, z: 1}
  m_ConstrainProportionsScale: 0
  m_Children:
  - {fileID: 1454139380}
  - {fileID: 897122753}
  m_Father: {fileID: 1039064138}
  m_LocalEulerAnglesHint: {x: 0, y: 0, z: 0}
  m_AnchorMin: {x: 0.5, y: 0.5}
  m_AnchorMax: {x: 0.5, y: 0.5}
  m_AnchoredPosition: {x: -0.00019836, y: -33}
  m_SizeDelta: {x: 360, y: 90.4328}
  m_Pivot: {x: 0.5, y: 0.5}
--- !u!114 &1257650752
MonoBehaviour:
  m_ObjectHideFlags: 0
  m_CorrespondingSourceObject: {fileID: 0}
  m_PrefabInstance: {fileID: 0}
  m_PrefabAsset: {fileID: 0}
  m_GameObject: {fileID: 1257650750}
  m_Enabled: 1
  m_EditorHideFlags: 0
  m_Script: {fileID: 11500000, guid: 4e29b1a8efbd4b44bb3f3716e73f07ff, type: 3}
  m_Name: 
  m_EditorClassIdentifier: 
  m_Navigation:
    m_Mode: 3
    m_WrapAround: 0
    m_SelectOnUp: {fileID: 0}
    m_SelectOnDown: {fileID: 0}
    m_SelectOnLeft: {fileID: 0}
    m_SelectOnRight: {fileID: 0}
  m_Transition: 1
  m_Colors:
    m_NormalColor: {r: 1, g: 1, b: 1, a: 1}
    m_HighlightedColor: {r: 1, g: 1, b: 1, a: 1}
    m_PressedColor: {r: 1, g: 1, b: 1, a: 1}
    m_SelectedColor: {r: 0.9607843, g: 0.9607843, b: 0.9607843, a: 1}
    m_DisabledColor: {r: 1, g: 1, b: 1, a: 1}
    m_ColorMultiplier: 1
    m_FadeDuration: 0.1
  m_SpriteState:
    m_HighlightedSprite: {fileID: 0}
    m_PressedSprite: {fileID: 0}
    m_SelectedSprite: {fileID: 0}
    m_DisabledSprite: {fileID: 0}
  m_AnimationTriggers:
    m_NormalTrigger: Normal
    m_HighlightedTrigger: Highlighted
    m_PressedTrigger: Pressed
    m_SelectedTrigger: Selected
    m_DisabledTrigger: Disabled
  m_Interactable: 0
  m_TargetGraphic: {fileID: 1257650753}
  m_OnClick:
    m_PersistentCalls:
      m_Calls: []
--- !u!114 &1257650753
MonoBehaviour:
  m_ObjectHideFlags: 0
  m_CorrespondingSourceObject: {fileID: 0}
  m_PrefabInstance: {fileID: 0}
  m_PrefabAsset: {fileID: 0}
  m_GameObject: {fileID: 1257650750}
  m_Enabled: 1
  m_EditorHideFlags: 0
  m_Script: {fileID: 11500000, guid: fe87c0e1cc204ed48ad3b37840f39efc, type: 3}
  m_Name: 
  m_EditorClassIdentifier: 
  m_Material: {fileID: 0}
  m_Color: {r: 0.41960788, g: 0.16470589, b: 0.52156866, a: 1}
  m_RaycastTarget: 1
  m_RaycastPadding: {x: 0, y: 0, z: 0, w: 0}
  m_Maskable: 1
  m_OnCullStateChanged:
    m_PersistentCalls:
      m_Calls: []
  m_Sprite: {fileID: 0}
  m_Type: 1
  m_PreserveAspect: 0
  m_FillCenter: 1
  m_FillMethod: 4
  m_FillAmount: 1
  m_FillClockwise: 1
  m_FillOrigin: 0
  m_UseSpriteMesh: 0
  m_PixelsPerUnitMultiplier: 1
--- !u!222 &1257650754
CanvasRenderer:
  m_ObjectHideFlags: 0
  m_CorrespondingSourceObject: {fileID: 0}
  m_PrefabInstance: {fileID: 0}
  m_PrefabAsset: {fileID: 0}
  m_GameObject: {fileID: 1257650750}
  m_CullTransparentMesh: 1
--- !u!1 &1296389347
GameObject:
  m_ObjectHideFlags: 0
  m_CorrespondingSourceObject: {fileID: 0}
  m_PrefabInstance: {fileID: 0}
  m_PrefabAsset: {fileID: 0}
  serializedVersion: 6
  m_Component:
  - component: {fileID: 1296389348}
  - component: {fileID: 1296389350}
  - component: {fileID: 1296389349}
  m_Layer: 5
  m_Name: '[Header]'
  m_TagString: Untagged
  m_Icon: {fileID: 0}
  m_NavMeshLayer: 0
  m_StaticEditorFlags: 0
  m_IsActive: 1
--- !u!224 &1296389348
RectTransform:
  m_ObjectHideFlags: 0
  m_CorrespondingSourceObject: {fileID: 0}
  m_PrefabInstance: {fileID: 0}
  m_PrefabAsset: {fileID: 0}
  m_GameObject: {fileID: 1296389347}
  m_LocalRotation: {x: -0, y: -0, z: -0, w: 1}
  m_LocalPosition: {x: 0, y: 0, z: 0}
  m_LocalScale: {x: 2.2978723, y: 2.2978723, z: 2.2978723}
  m_ConstrainProportionsScale: 0
  m_Children:
  - {fileID: 1555785895}
  - {fileID: 1620683056}
  m_Father: {fileID: 552801736}
  m_LocalEulerAnglesHint: {x: 0, y: 0, z: 0}
  m_AnchorMin: {x: 0, y: 1}
  m_AnchorMax: {x: 1, y: 1}
  m_AnchoredPosition: {x: 0, y: -87.06299}
  m_SizeDelta: {x: 240.21277, y: 75.7771}
  m_Pivot: {x: 0.5, y: 0.5}
--- !u!114 &1296389349
MonoBehaviour:
  m_ObjectHideFlags: 0
  m_CorrespondingSourceObject: {fileID: 0}
  m_PrefabInstance: {fileID: 0}
  m_PrefabAsset: {fileID: 0}
  m_GameObject: {fileID: 1296389347}
  m_Enabled: 1
  m_EditorHideFlags: 0
  m_Script: {fileID: 11500000, guid: fe87c0e1cc204ed48ad3b37840f39efc, type: 3}
  m_Name: 
  m_EditorClassIdentifier: 
  m_Material: {fileID: 0}
  m_Color: {r: 0.41960788, g: 0.16470589, b: 0.52156866, a: 1}
  m_RaycastTarget: 1
  m_RaycastPadding: {x: 0, y: 0, z: 0, w: 0}
  m_Maskable: 1
  m_OnCullStateChanged:
    m_PersistentCalls:
      m_Calls: []
  m_Sprite: {fileID: 0}
  m_Type: 0
  m_PreserveAspect: 0
  m_FillCenter: 1
  m_FillMethod: 4
  m_FillAmount: 1
  m_FillClockwise: 1
  m_FillOrigin: 0
  m_UseSpriteMesh: 0
  m_PixelsPerUnitMultiplier: 1
--- !u!222 &1296389350
CanvasRenderer:
  m_ObjectHideFlags: 0
  m_CorrespondingSourceObject: {fileID: 0}
  m_PrefabInstance: {fileID: 0}
  m_PrefabAsset: {fileID: 0}
  m_GameObject: {fileID: 1296389347}
  m_CullTransparentMesh: 1
--- !u!1 &1302745898
GameObject:
  m_ObjectHideFlags: 0
  m_CorrespondingSourceObject: {fileID: 0}
  m_PrefabInstance: {fileID: 0}
  m_PrefabAsset: {fileID: 0}
  serializedVersion: 6
  m_Component:
  - component: {fileID: 1302745900}
  - component: {fileID: 1302745899}
  - component: {fileID: 1302745901}
  m_Layer: 0
  m_Name: Directional Light
  m_TagString: Untagged
  m_Icon: {fileID: 0}
  m_NavMeshLayer: 0
  m_StaticEditorFlags: 0
  m_IsActive: 1
--- !u!108 &1302745899
Light:
  m_ObjectHideFlags: 0
  m_CorrespondingSourceObject: {fileID: 0}
  m_PrefabInstance: {fileID: 0}
  m_PrefabAsset: {fileID: 0}
  m_GameObject: {fileID: 1302745898}
  m_Enabled: 1
  serializedVersion: 11
  m_Type: 1
  m_Color: {r: 1, g: 1, b: 1, a: 1}
  m_Intensity: 1
  m_Range: 10
  m_SpotAngle: 30
  m_InnerSpotAngle: 21.80208
  m_CookieSize: 10
  m_Shadows:
    m_Type: 0
    m_Resolution: -1
    m_CustomResolution: -1
    m_Strength: 1
    m_Bias: 0.05
    m_NormalBias: 0.4
    m_NearPlane: 0.2
    m_CullingMatrixOverride:
      e00: 1
      e01: 0
      e02: 0
      e03: 0
      e10: 0
      e11: 1
      e12: 0
      e13: 0
      e20: 0
      e21: 0
      e22: 1
      e23: 0
      e30: 0
      e31: 0
      e32: 0
      e33: 1
    m_UseCullingMatrixOverride: 0
  m_Cookie: {fileID: 0}
  m_DrawHalo: 0
  m_Flare: {fileID: 0}
  m_RenderMode: 0
  m_CullingMask:
    serializedVersion: 2
    m_Bits: 4294967295
  m_RenderingLayerMask: 1
  m_Lightmapping: 4
  m_LightShadowCasterMode: 0
  m_AreaSize: {x: 1, y: 1}
  m_BounceIntensity: 1
  m_ColorTemperature: 6570
  m_UseColorTemperature: 0
  m_BoundingSphereOverride: {x: 0, y: 0, z: 0, w: 0}
  m_UseBoundingSphereOverride: 0
  m_UseViewFrustumForShadowCasterCull: 1
  m_ForceVisible: 0
  m_ShadowRadius: 0
  m_ShadowAngle: 0
  m_LightUnit: 1
  m_LuxAtDistance: 1
  m_EnableSpotReflector: 1
--- !u!4 &1302745900
Transform:
  m_ObjectHideFlags: 0
  m_CorrespondingSourceObject: {fileID: 0}
  m_PrefabInstance: {fileID: 0}
  m_PrefabAsset: {fileID: 0}
  m_GameObject: {fileID: 1302745898}
  serializedVersion: 2
  m_LocalRotation: {x: 0.40821788, y: -0.23456968, z: 0.10938163, w: 0.8754261}
  m_LocalPosition: {x: -0.031122267, y: 0.48433548, z: 0.53896344}
  m_LocalScale: {x: 1, y: 1, z: 1}
  m_ConstrainProportionsScale: 0
  m_Children: []
  m_Father: {fileID: 0}
  m_LocalEulerAnglesHint: {x: 50, y: -30, z: 0}
--- !u!114 &1302745901
MonoBehaviour:
  m_ObjectHideFlags: 0
  m_CorrespondingSourceObject: {fileID: 0}
  m_PrefabInstance: {fileID: 0}
  m_PrefabAsset: {fileID: 0}
  m_GameObject: {fileID: 1302745898}
  m_Enabled: 1
  m_EditorHideFlags: 0
  m_Script: {fileID: 11500000, guid: 474bcb49853aa07438625e644c072ee6, type: 3}
  m_Name: 
  m_EditorClassIdentifier: 
  m_Version: 3
  m_UsePipelineSettings: 1
  m_AdditionalLightsShadowResolutionTier: 2
  m_LightLayerMask: 1
  m_RenderingLayers: 1
  m_CustomShadowLayers: 0
  m_ShadowLayerMask: 1
  m_ShadowRenderingLayers: 1
  m_LightCookieSize: {x: 1, y: 1}
  m_LightCookieOffset: {x: 0, y: 0}
  m_SoftShadowQuality: 1
--- !u!1 &1311408689
GameObject:
  m_ObjectHideFlags: 0
  m_CorrespondingSourceObject: {fileID: 0}
  m_PrefabInstance: {fileID: 0}
  m_PrefabAsset: {fileID: 0}
  serializedVersion: 6
  m_Component:
  - component: {fileID: 1311408690}
  - component: {fileID: 1311408692}
  - component: {fileID: 1311408691}
  m_Layer: 5
  m_Name: TimerFeedbackFilled
  m_TagString: Untagged
  m_Icon: {fileID: 0}
  m_NavMeshLayer: 0
  m_StaticEditorFlags: 0
  m_IsActive: 1
--- !u!224 &1311408690
RectTransform:
  m_ObjectHideFlags: 0
  m_CorrespondingSourceObject: {fileID: 0}
  m_PrefabInstance: {fileID: 0}
  m_PrefabAsset: {fileID: 0}
  m_GameObject: {fileID: 1311408689}
  m_LocalRotation: {x: -0, y: -0, z: -0, w: 1}
  m_LocalPosition: {x: 0, y: 0, z: 0}
  m_LocalScale: {x: 1, y: 1, z: 1}
  m_ConstrainProportionsScale: 0
  m_Children: []
  m_Father: {fileID: 2130406702}
  m_LocalEulerAnglesHint: {x: 0, y: 0, z: 0}
  m_AnchorMin: {x: 0.5, y: 0.5}
  m_AnchorMax: {x: 0.5, y: 0.5}
  m_AnchoredPosition: {x: 0, y: 0}
  m_SizeDelta: {x: 67.5519, y: 67.5519}
  m_Pivot: {x: 0.5, y: 0.5}
--- !u!114 &1311408691
MonoBehaviour:
  m_ObjectHideFlags: 0
  m_CorrespondingSourceObject: {fileID: 0}
  m_PrefabInstance: {fileID: 0}
  m_PrefabAsset: {fileID: 0}
  m_GameObject: {fileID: 1311408689}
  m_Enabled: 1
  m_EditorHideFlags: 0
  m_Script: {fileID: 11500000, guid: fe87c0e1cc204ed48ad3b37840f39efc, type: 3}
  m_Name: 
  m_EditorClassIdentifier: 
  m_Material: {fileID: 0}
  m_Color: {r: 1, g: 0.27058825, b: 0.28627452, a: 1}
  m_RaycastTarget: 1
  m_RaycastPadding: {x: 0, y: 0, z: 0, w: 0}
  m_Maskable: 1
  m_OnCullStateChanged:
    m_PersistentCalls:
      m_Calls: []
  m_Sprite: {fileID: 21300000, guid: bc606553ee5c87349a70ce92ab962a62, type: 3}
  m_Type: 3
  m_PreserveAspect: 0
  m_FillCenter: 1
  m_FillMethod: 4
  m_FillAmount: 1
  m_FillClockwise: 1
  m_FillOrigin: 0
  m_UseSpriteMesh: 0
  m_PixelsPerUnitMultiplier: 1
--- !u!222 &1311408692
CanvasRenderer:
  m_ObjectHideFlags: 0
  m_CorrespondingSourceObject: {fileID: 0}
  m_PrefabInstance: {fileID: 0}
  m_PrefabAsset: {fileID: 0}
  m_GameObject: {fileID: 1311408689}
  m_CullTransparentMesh: 1
--- !u!1 &1326918022
GameObject:
  m_ObjectHideFlags: 0
  m_CorrespondingSourceObject: {fileID: 0}
  m_PrefabInstance: {fileID: 0}
  m_PrefabAsset: {fileID: 0}
  serializedVersion: 6
  m_Component:
  - component: {fileID: 1326918023}
  - component: {fileID: 1326918025}
  - component: {fileID: 1326918024}
  m_Layer: 5
  m_Name: Reference
  m_TagString: Untagged
  m_Icon: {fileID: 0}
  m_NavMeshLayer: 0
  m_StaticEditorFlags: 0
  m_IsActive: 0
--- !u!224 &1326918023
RectTransform:
  m_ObjectHideFlags: 0
  m_CorrespondingSourceObject: {fileID: 0}
  m_PrefabInstance: {fileID: 0}
  m_PrefabAsset: {fileID: 0}
  m_GameObject: {fileID: 1326918022}
  m_LocalRotation: {x: 0, y: 0, z: 0, w: 1}
  m_LocalPosition: {x: 0, y: 0, z: 0}
  m_LocalScale: {x: 1, y: 1, z: 1}
  m_ConstrainProportionsScale: 0
  m_Children: []
  m_Father: {fileID: 1943027129}
  m_LocalEulerAnglesHint: {x: 0, y: 0, z: 0}
  m_AnchorMin: {x: 0, y: 0}
  m_AnchorMax: {x: 1, y: 1}
  m_AnchoredPosition: {x: 0, y: 0}
  m_SizeDelta: {x: 0, y: 0.00030518}
  m_Pivot: {x: 0.5, y: 0.5}
--- !u!114 &1326918024
MonoBehaviour:
  m_ObjectHideFlags: 0
  m_CorrespondingSourceObject: {fileID: 0}
  m_PrefabInstance: {fileID: 0}
  m_PrefabAsset: {fileID: 0}
  m_GameObject: {fileID: 1326918022}
  m_Enabled: 1
  m_EditorHideFlags: 0
  m_Script: {fileID: 11500000, guid: fe87c0e1cc204ed48ad3b37840f39efc, type: 3}
  m_Name: 
  m_EditorClassIdentifier: 
  m_Material: {fileID: 0}
  m_Color: {r: 0.1603772, g: 0.26733148, b: 1, a: 0.5764706}
  m_RaycastTarget: 1
  m_RaycastPadding: {x: 0, y: 0, z: 0, w: 0}
  m_Maskable: 1
  m_OnCullStateChanged:
    m_PersistentCalls:
      m_Calls: []
  m_Sprite: {fileID: 21300000, guid: 6d36642658d96204196bc677497f0921, type: 3}
  m_Type: 0
  m_PreserveAspect: 0
  m_FillCenter: 1
  m_FillMethod: 4
  m_FillAmount: 1
  m_FillClockwise: 1
  m_FillOrigin: 0
  m_UseSpriteMesh: 0
  m_PixelsPerUnitMultiplier: 1
--- !u!222 &1326918025
CanvasRenderer:
  m_ObjectHideFlags: 0
  m_CorrespondingSourceObject: {fileID: 0}
  m_PrefabInstance: {fileID: 0}
  m_PrefabAsset: {fileID: 0}
  m_GameObject: {fileID: 1326918022}
  m_CullTransparentMesh: 1
--- !u!1 &1362485490
GameObject:
  m_ObjectHideFlags: 0
  m_CorrespondingSourceObject: {fileID: 0}
  m_PrefabInstance: {fileID: 0}
  m_PrefabAsset: {fileID: 0}
  serializedVersion: 6
  m_Component:
  - component: {fileID: 1362485491}
  - component: {fileID: 1362485493}
  - component: {fileID: 1362485492}
  m_Layer: 5
  m_Name: LoadImagePanel
  m_TagString: Untagged
  m_Icon: {fileID: 0}
  m_NavMeshLayer: 0
  m_StaticEditorFlags: 0
  m_IsActive: 1
--- !u!224 &1362485491
RectTransform:
  m_ObjectHideFlags: 0
  m_CorrespondingSourceObject: {fileID: 0}
  m_PrefabInstance: {fileID: 0}
  m_PrefabAsset: {fileID: 0}
  m_GameObject: {fileID: 1362485490}
  m_LocalRotation: {x: 0, y: 0, z: 0, w: 1}
  m_LocalPosition: {x: 0, y: 0, z: 0}
  m_LocalScale: {x: 1, y: 1, z: 1}
  m_ConstrainProportionsScale: 0
  m_Children:
  - {fileID: 1770897374}
  m_Father: {fileID: 1039064138}
  m_LocalEulerAnglesHint: {x: 0, y: 0, z: 0}
  m_AnchorMin: {x: 0.5, y: 0.5}
  m_AnchorMax: {x: 0.5, y: 0.5}
  m_AnchoredPosition: {x: -6, y: -310.16}
  m_SizeDelta: {x: 156.4658, y: 156.4658}
  m_Pivot: {x: 0.5, y: 0.5}
--- !u!114 &1362485492
MonoBehaviour:
  m_ObjectHideFlags: 0
  m_CorrespondingSourceObject: {fileID: 0}
  m_PrefabInstance: {fileID: 0}
  m_PrefabAsset: {fileID: 0}
  m_GameObject: {fileID: 1362485490}
  m_Enabled: 0
  m_EditorHideFlags: 0
  m_Script: {fileID: 11500000, guid: fe87c0e1cc204ed48ad3b37840f39efc, type: 3}
  m_Name: 
  m_EditorClassIdentifier: 
  m_Material: {fileID: 0}
  m_Color: {r: 1, g: 1, b: 1, a: 1}
  m_RaycastTarget: 1
  m_RaycastPadding: {x: 0, y: 0, z: 0, w: 0}
  m_Maskable: 1
  m_OnCullStateChanged:
    m_PersistentCalls:
      m_Calls: []
  m_Sprite: {fileID: 21300000, guid: 0c0dffb4c45f370489c2108f8d1999c9, type: 3}
  m_Type: 0
  m_PreserveAspect: 0
  m_FillCenter: 1
  m_FillMethod: 4
  m_FillAmount: 1
  m_FillClockwise: 1
  m_FillOrigin: 0
  m_UseSpriteMesh: 0
  m_PixelsPerUnitMultiplier: 1
--- !u!222 &1362485493
CanvasRenderer:
  m_ObjectHideFlags: 0
  m_CorrespondingSourceObject: {fileID: 0}
  m_PrefabInstance: {fileID: 0}
  m_PrefabAsset: {fileID: 0}
  m_GameObject: {fileID: 1362485490}
  m_CullTransparentMesh: 1
--- !u!1 &1402660197
GameObject:
  m_ObjectHideFlags: 0
  m_CorrespondingSourceObject: {fileID: 0}
  m_PrefabInstance: {fileID: 0}
  m_PrefabAsset: {fileID: 0}
  serializedVersion: 6
  m_Component:
  - component: {fileID: 1402660198}
  - component: {fileID: 1402660200}
  - component: {fileID: 1402660199}
  m_Layer: 5
  m_Name: Text Timer
  m_TagString: Untagged
  m_Icon: {fileID: 0}
  m_NavMeshLayer: 0
  m_StaticEditorFlags: 0
  m_IsActive: 1
--- !u!224 &1402660198
RectTransform:
  m_ObjectHideFlags: 0
  m_CorrespondingSourceObject: {fileID: 0}
  m_PrefabInstance: {fileID: 0}
  m_PrefabAsset: {fileID: 0}
  m_GameObject: {fileID: 1402660197}
  m_LocalRotation: {x: -0, y: -0, z: -0, w: 1}
  m_LocalPosition: {x: 0, y: 0, z: 0}
  m_LocalScale: {x: 1, y: 1, z: 1}
  m_ConstrainProportionsScale: 0
  m_Children: []
  m_Father: {fileID: 587787062}
  m_LocalEulerAnglesHint: {x: 0, y: 0, z: 0}
  m_AnchorMin: {x: 0, y: 0}
  m_AnchorMax: {x: 1, y: 1}
  m_AnchoredPosition: {x: 0, y: 0}
  m_SizeDelta: {x: 0, y: 0}
  m_Pivot: {x: 0.5, y: 0.5}
--- !u!114 &1402660199
MonoBehaviour:
  m_ObjectHideFlags: 0
  m_CorrespondingSourceObject: {fileID: 0}
  m_PrefabInstance: {fileID: 0}
  m_PrefabAsset: {fileID: 0}
  m_GameObject: {fileID: 1402660197}
  m_Enabled: 1
  m_EditorHideFlags: 0
  m_Script: {fileID: 11500000, guid: f4688fdb7df04437aeb418b961361dc5, type: 3}
  m_Name: 
  m_EditorClassIdentifier: 
  m_Material: {fileID: 0}
  m_Color: {r: 1, g: 1, b: 1, a: 1}
  m_RaycastTarget: 1
  m_RaycastPadding: {x: 0, y: 0, z: 0, w: 0}
  m_Maskable: 1
  m_OnCullStateChanged:
    m_PersistentCalls:
      m_Calls: []
  m_text: 30
  m_isRightToLeft: 0
  m_fontAsset: {fileID: 11400000, guid: 278c4d5f9369d1c498330e8298ecbe8a, type: 2}
  m_sharedMaterial: {fileID: -2685737684332039291, guid: 278c4d5f9369d1c498330e8298ecbe8a, type: 2}
  m_fontSharedMaterials: []
  m_fontMaterial: {fileID: 0}
  m_fontMaterials: []
  m_fontColor32:
    serializedVersion: 2
    rgba: 4289635072
  m_fontColor: {r: 0, g: 0.6392157, b: 0.68235296, a: 1}
  m_enableVertexGradient: 0
  m_colorMode: 3
  m_fontColorGradient:
    topLeft: {r: 1, g: 1, b: 1, a: 1}
    topRight: {r: 1, g: 1, b: 1, a: 1}
    bottomLeft: {r: 1, g: 1, b: 1, a: 1}
    bottomRight: {r: 1, g: 1, b: 1, a: 1}
  m_fontColorGradientPreset: {fileID: 0}
  m_spriteAsset: {fileID: 0}
  m_tintAllSprites: 0
  m_StyleSheet: {fileID: 0}
  m_TextStyleHashCode: -1183493901
  m_overrideHtmlColors: 0
  m_faceColor:
    serializedVersion: 2
    rgba: 4294967295
  m_fontSize: 27.5
  m_fontSizeBase: 27.5
  m_fontWeight: 400
  m_enableAutoSizing: 0
  m_fontSizeMin: 18
  m_fontSizeMax: 72
  m_fontStyle: 0
  m_HorizontalAlignment: 2
  m_VerticalAlignment: 512
  m_textAlignment: 65535
  m_characterSpacing: 0
  m_wordSpacing: 0
  m_lineSpacing: 0
  m_lineSpacingMax: 0
  m_paragraphSpacing: 0
  m_charWidthMaxAdj: 0
  m_TextWrappingMode: 1
  m_wordWrappingRatios: 0.4
  m_overflowMode: 0
  m_linkedTextComponent: {fileID: 0}
  parentLinkedComponent: {fileID: 0}
  m_enableKerning: 0
  m_ActiveFontFeatures: 6e72656b
  m_enableExtraPadding: 0
  checkPaddingRequired: 0
  m_isRichText: 1
  m_EmojiFallbackSupport: 1
  m_parseCtrlCharacters: 1
  m_isOrthographic: 1
  m_isCullingEnabled: 0
  m_horizontalMapping: 0
  m_verticalMapping: 0
  m_uvLineOffset: 0
  m_geometrySortingOrder: 0
  m_IsTextObjectScaleStatic: 0
  m_VertexBufferAutoSizeReduction: 0
  m_useMaxVisibleDescender: 1
  m_pageToDisplay: 1
  m_margin: {x: 0, y: 0, z: 0, w: 0}
  m_isUsingLegacyAnimationComponent: 0
  m_isVolumetricText: 0
  m_hasFontAssetChanged: 0
  m_baseMaterial: {fileID: 0}
  m_maskOffset: {x: 0, y: 0, z: 0, w: 0}
--- !u!222 &1402660200
CanvasRenderer:
  m_ObjectHideFlags: 0
  m_CorrespondingSourceObject: {fileID: 0}
  m_PrefabInstance: {fileID: 0}
  m_PrefabAsset: {fileID: 0}
  m_GameObject: {fileID: 1402660197}
  m_CullTransparentMesh: 1
--- !u!1 &1454139379
GameObject:
  m_ObjectHideFlags: 0
  m_CorrespondingSourceObject: {fileID: 0}
  m_PrefabInstance: {fileID: 0}
  m_PrefabAsset: {fileID: 0}
  serializedVersion: 6
  m_Component:
  - component: {fileID: 1454139380}
  - component: {fileID: 1454139382}
  - component: {fileID: 1454139381}
  m_Layer: 5
  m_Name: Text (TMP)
  m_TagString: Untagged
  m_Icon: {fileID: 0}
  m_NavMeshLayer: 0
  m_StaticEditorFlags: 0
  m_IsActive: 1
--- !u!224 &1454139380
RectTransform:
  m_ObjectHideFlags: 0
  m_CorrespondingSourceObject: {fileID: 0}
  m_PrefabInstance: {fileID: 0}
  m_PrefabAsset: {fileID: 0}
  m_GameObject: {fileID: 1454139379}
  m_LocalRotation: {x: 0, y: 0, z: 0, w: 1}
  m_LocalPosition: {x: 0, y: 0, z: 0}
  m_LocalScale: {x: 1, y: 1, z: 1}
  m_ConstrainProportionsScale: 0
  m_Children: []
  m_Father: {fileID: 1257650751}
  m_LocalEulerAnglesHint: {x: 0, y: 0, z: 0}
  m_AnchorMin: {x: 0, y: 0}
  m_AnchorMax: {x: 1, y: 1}
  m_AnchoredPosition: {x: 34.59371, y: 0}
  m_SizeDelta: {x: -69.1875, y: 0}
  m_Pivot: {x: 0.5, y: 0.5}
--- !u!114 &1454139381
MonoBehaviour:
  m_ObjectHideFlags: 0
  m_CorrespondingSourceObject: {fileID: 0}
  m_PrefabInstance: {fileID: 0}
  m_PrefabAsset: {fileID: 0}
  m_GameObject: {fileID: 1454139379}
  m_Enabled: 1
  m_EditorHideFlags: 0
  m_Script: {fileID: 11500000, guid: f4688fdb7df04437aeb418b961361dc5, type: 3}
  m_Name: 
  m_EditorClassIdentifier: 
  m_Material: {fileID: 0}
  m_Color: {r: 1, g: 1, b: 1, a: 1}
  m_RaycastTarget: 1
  m_RaycastPadding: {x: 0, y: 0, z: 0, w: 0}
  m_Maskable: 1
  m_OnCullStateChanged:
    m_PersistentCalls:
      m_Calls: []
  m_text: asdsadsaa
  m_isRightToLeft: 0
  m_fontAsset: {fileID: 11400000, guid: 4411ac7be728a904f8212113cf04cb5f, type: 2}
  m_sharedMaterial: {fileID: 6584795631525708832, guid: 4411ac7be728a904f8212113cf04cb5f, type: 2}
  m_fontSharedMaterials: []
  m_fontMaterial: {fileID: 0}
  m_fontMaterials: []
  m_fontColor32:
    serializedVersion: 2
    rgba: 4291680724
  m_fontColor: {r: 0.83137256, g: 0.8509804, b: 0.8039216, a: 1}
  m_enableVertexGradient: 0
  m_colorMode: 3
  m_fontColorGradient:
    topLeft: {r: 1, g: 1, b: 1, a: 1}
    topRight: {r: 1, g: 1, b: 1, a: 1}
    bottomLeft: {r: 1, g: 1, b: 1, a: 1}
    bottomRight: {r: 1, g: 1, b: 1, a: 1}
  m_fontColorGradientPreset: {fileID: 0}
  m_spriteAsset: {fileID: 0}
  m_tintAllSprites: 0
  m_StyleSheet: {fileID: 0}
  m_TextStyleHashCode: -1183493901
  m_overrideHtmlColors: 0
  m_faceColor:
    serializedVersion: 2
    rgba: 4294967295
  m_fontSize: 20
  m_fontSizeBase: 20
  m_fontWeight: 400
  m_enableAutoSizing: 0
  m_fontSizeMin: 18
  m_fontSizeMax: 72
  m_fontStyle: 0
  m_HorizontalAlignment: 1
  m_VerticalAlignment: 512
  m_textAlignment: 65535
  m_characterSpacing: 0
  m_wordSpacing: 0
  m_lineSpacing: 0
  m_lineSpacingMax: 0
  m_paragraphSpacing: 0
  m_charWidthMaxAdj: 0
  m_TextWrappingMode: 1
  m_wordWrappingRatios: 0.4
  m_overflowMode: 0
  m_linkedTextComponent: {fileID: 0}
  parentLinkedComponent: {fileID: 0}
  m_enableKerning: 0
  m_ActiveFontFeatures: 6e72656b
  m_enableExtraPadding: 0
  checkPaddingRequired: 0
  m_isRichText: 1
  m_EmojiFallbackSupport: 1
  m_parseCtrlCharacters: 1
  m_isOrthographic: 1
  m_isCullingEnabled: 0
  m_horizontalMapping: 0
  m_verticalMapping: 0
  m_uvLineOffset: 0
  m_geometrySortingOrder: 0
  m_IsTextObjectScaleStatic: 0
  m_VertexBufferAutoSizeReduction: 0
  m_useMaxVisibleDescender: 1
  m_pageToDisplay: 1
  m_margin: {x: 0, y: 0, z: 0, w: 0}
  m_isUsingLegacyAnimationComponent: 0
  m_isVolumetricText: 0
  m_hasFontAssetChanged: 0
  m_baseMaterial: {fileID: 0}
  m_maskOffset: {x: 0, y: 0, z: 0, w: 0}
--- !u!222 &1454139382
CanvasRenderer:
  m_ObjectHideFlags: 0
  m_CorrespondingSourceObject: {fileID: 0}
  m_PrefabInstance: {fileID: 0}
  m_PrefabAsset: {fileID: 0}
  m_GameObject: {fileID: 1454139379}
  m_CullTransparentMesh: 1
--- !u!1 &1477446990
GameObject:
  m_ObjectHideFlags: 0
  m_CorrespondingSourceObject: {fileID: 0}
  m_PrefabInstance: {fileID: 0}
  m_PrefabAsset: {fileID: 0}
  serializedVersion: 6
  m_Component:
  - component: {fileID: 1477446991}
  - component: {fileID: 1477446993}
  - component: {fileID: 1477446992}
  m_Layer: 5
  m_Name: Text (TMP)
  m_TagString: Untagged
  m_Icon: {fileID: 0}
  m_NavMeshLayer: 0
  m_StaticEditorFlags: 0
  m_IsActive: 1
--- !u!224 &1477446991
RectTransform:
  m_ObjectHideFlags: 0
  m_CorrespondingSourceObject: {fileID: 0}
  m_PrefabInstance: {fileID: 0}
  m_PrefabAsset: {fileID: 0}
  m_GameObject: {fileID: 1477446990}
  m_LocalRotation: {x: 0, y: 0, z: 0, w: 1}
  m_LocalPosition: {x: 0, y: 0, z: 0}
  m_LocalScale: {x: 1, y: 1, z: 1}
  m_ConstrainProportionsScale: 0
  m_Children: []
  m_Father: {fileID: 855276398}
  m_LocalEulerAnglesHint: {x: 0, y: 0, z: 0}
  m_AnchorMin: {x: 0, y: 0}
  m_AnchorMax: {x: 1, y: 1}
  m_AnchoredPosition: {x: -11.1689, y: 0.994}
  m_SizeDelta: {x: -26.0802, y: -3.3916}
  m_Pivot: {x: 0.5, y: 0.5}
--- !u!114 &1477446992
MonoBehaviour:
  m_ObjectHideFlags: 0
  m_CorrespondingSourceObject: {fileID: 0}
  m_PrefabInstance: {fileID: 0}
  m_PrefabAsset: {fileID: 0}
  m_GameObject: {fileID: 1477446990}
  m_Enabled: 1
  m_EditorHideFlags: 0
  m_Script: {fileID: 11500000, guid: f4688fdb7df04437aeb418b961361dc5, type: 3}
  m_Name: 
  m_EditorClassIdentifier: 
<<<<<<< HEAD
  m_Material: {fileID: 0}
  m_Color: {r: 1, g: 1, b: 1, a: 1}
  m_RaycastTarget: 1
  m_RaycastPadding: {x: 0, y: 0, z: 0, w: 0}
  m_Maskable: 1
  m_OnCullStateChanged:
=======
  trackedImageManager: {fileID: 1222772809}
  currentDistanceAndAngleText: {fileID: 1267519114}
  currentID: -1
  imageIdMappings:
  - referenceImageName: 1
    imageId: 1
  - referenceImageName: 2
    imageId: 2
  - referenceImageName: 3
    imageId: 3
  - referenceImageName: 4
    imageId: 4
  - referenceImageName: 5
    imageId: 5
  - referenceImageName: 6
    imageId: 6
  - referenceImageName: 7
    imageId: 7
  - referenceImageName: 8
    imageId: 8
  - referenceImageName: 9
    imageId: 9
  - referenceImageName: 10
    imageId: 10
  - referenceImageName: 11
    imageId: 11
  - referenceImageName: 12
    imageId: 12
  - referenceImageName: 13
    imageId: 13
  - referenceImageName: 14
    imageId: 14
  - referenceImageName: 15
    imageId: 15
  - referenceImageName: 16
    imageId: 16
  - referenceImageName: 17
    imageId: 17
  - referenceImageName: 18
    imageId: 18
  - referenceImageName: 19
    imageId: 19
  - referenceImageName: 20
    imageId: 20
  autoResetOnSequenceEnd: 1
  maxDistanceMeters: 0.5
  maxAngleDeviationDegrees: 10
  onImageDetected:
    m_PersistentCalls:
      m_Calls: []
  onUnexpectedImageDetected:
    m_PersistentCalls:
      m_Calls: []
  onSequenceReset:
>>>>>>> 4e2ef2e1
    m_PersistentCalls:
      m_Calls: []
  m_text: "Come\xE7ar"
  m_isRightToLeft: 0
  m_fontAsset: {fileID: 11400000, guid: 4411ac7be728a904f8212113cf04cb5f, type: 2}
  m_sharedMaterial: {fileID: 6584795631525708832, guid: 4411ac7be728a904f8212113cf04cb5f, type: 2}
  m_fontSharedMaterials: []
  m_fontMaterial: {fileID: 0}
  m_fontMaterials: []
  m_fontColor32:
    serializedVersion: 2
    rgba: 4286720619
  m_fontColor: {r: 0.41960788, g: 0.16470589, b: 0.50980395, a: 1}
  m_enableVertexGradient: 0
  m_colorMode: 3
  m_fontColorGradient:
    topLeft: {r: 1, g: 1, b: 1, a: 1}
    topRight: {r: 1, g: 1, b: 1, a: 1}
    bottomLeft: {r: 1, g: 1, b: 1, a: 1}
    bottomRight: {r: 1, g: 1, b: 1, a: 1}
  m_fontColorGradientPreset: {fileID: 0}
  m_spriteAsset: {fileID: 0}
  m_tintAllSprites: 0
  m_StyleSheet: {fileID: 0}
  m_TextStyleHashCode: -1183493901
  m_overrideHtmlColors: 0
  m_faceColor:
    serializedVersion: 2
    rgba: 4294967295
  m_fontSize: 10.93
  m_fontSizeBase: 10.93
  m_fontWeight: 400
  m_enableAutoSizing: 0
  m_fontSizeMin: 18
  m_fontSizeMax: 72
  m_fontStyle: 16
  m_HorizontalAlignment: 2
  m_VerticalAlignment: 512
  m_textAlignment: 65535
  m_characterSpacing: 0
  m_wordSpacing: 0
  m_lineSpacing: 0
  m_lineSpacingMax: 0
  m_paragraphSpacing: 0
  m_charWidthMaxAdj: 0
  m_TextWrappingMode: 1
  m_wordWrappingRatios: 0.4
  m_overflowMode: 0
  m_linkedTextComponent: {fileID: 0}
  parentLinkedComponent: {fileID: 0}
  m_enableKerning: 0
  m_ActiveFontFeatures: 6e72656b
  m_enableExtraPadding: 0
  checkPaddingRequired: 0
  m_isRichText: 1
  m_EmojiFallbackSupport: 1
  m_parseCtrlCharacters: 1
  m_isOrthographic: 1
  m_isCullingEnabled: 0
  m_horizontalMapping: 0
  m_verticalMapping: 0
  m_uvLineOffset: 0
  m_geometrySortingOrder: 0
  m_IsTextObjectScaleStatic: 0
  m_VertexBufferAutoSizeReduction: 0
  m_useMaxVisibleDescender: 1
  m_pageToDisplay: 1
  m_margin: {x: 0, y: 0, z: 0, w: 0}
  m_isUsingLegacyAnimationComponent: 0
  m_isVolumetricText: 0
  m_hasFontAssetChanged: 0
  m_baseMaterial: {fileID: 0}
  m_maskOffset: {x: 0, y: 0, z: 0, w: 0}
--- !u!222 &1477446993
CanvasRenderer:
  m_ObjectHideFlags: 0
  m_CorrespondingSourceObject: {fileID: 0}
  m_PrefabInstance: {fileID: 0}
  m_PrefabAsset: {fileID: 0}
  m_GameObject: {fileID: 1477446990}
  m_CullTransparentMesh: 1
--- !u!1 &1495425090
GameObject:
  m_ObjectHideFlags: 0
  m_CorrespondingSourceObject: {fileID: 0}
  m_PrefabInstance: {fileID: 0}
  m_PrefabAsset: {fileID: 0}
  serializedVersion: 6
  m_Component:
  - component: {fileID: 1495425091}
  - component: {fileID: 1495425093}
  - component: {fileID: 1495425092}
  m_Layer: 5
  m_Name: TitleImage
  m_TagString: Untagged
  m_Icon: {fileID: 0}
  m_NavMeshLayer: 0
  m_StaticEditorFlags: 0
  m_IsActive: 1
--- !u!224 &1495425091
RectTransform:
  m_ObjectHideFlags: 0
  m_CorrespondingSourceObject: {fileID: 0}
  m_PrefabInstance: {fileID: 0}
  m_PrefabAsset: {fileID: 0}
  m_GameObject: {fileID: 1495425090}
  m_LocalRotation: {x: -0, y: -0, z: -0, w: 1}
  m_LocalPosition: {x: 0, y: 0, z: 0}
  m_LocalScale: {x: 1, y: 1, z: 1}
  m_ConstrainProportionsScale: 0
  m_Children: []
  m_Father: {fileID: 912276265}
  m_LocalEulerAnglesHint: {x: 0, y: 0, z: 0}
  m_AnchorMin: {x: 0.5, y: 0.5}
  m_AnchorMax: {x: 0.5, y: 0.5}
  m_AnchoredPosition: {x: 13.6318, y: 133.7674}
  m_SizeDelta: {x: 442.7324, y: 141.8905}
  m_Pivot: {x: 0.5, y: 0.5}
--- !u!114 &1495425092
MonoBehaviour:
  m_ObjectHideFlags: 0
  m_CorrespondingSourceObject: {fileID: 0}
  m_PrefabInstance: {fileID: 0}
  m_PrefabAsset: {fileID: 0}
  m_GameObject: {fileID: 1495425090}
  m_Enabled: 1
  m_EditorHideFlags: 0
  m_Script: {fileID: 11500000, guid: fe87c0e1cc204ed48ad3b37840f39efc, type: 3}
  m_Name: 
  m_EditorClassIdentifier: 
  m_Material: {fileID: 0}
  m_Color: {r: 1, g: 1, b: 1, a: 1}
  m_RaycastTarget: 1
  m_RaycastPadding: {x: 0, y: 0, z: 0, w: 0}
  m_Maskable: 1
  m_OnCullStateChanged:
    m_PersistentCalls:
      m_Calls: []
  m_Sprite: {fileID: 21300000, guid: 10ad9042123a4db4d8aa5a4320550db6, type: 3}
  m_Type: 0
  m_PreserveAspect: 0
  m_FillCenter: 1
  m_FillMethod: 4
  m_FillAmount: 1
  m_FillClockwise: 1
  m_FillOrigin: 0
  m_UseSpriteMesh: 0
  m_PixelsPerUnitMultiplier: 1
--- !u!222 &1495425093
CanvasRenderer:
  m_ObjectHideFlags: 0
  m_CorrespondingSourceObject: {fileID: 0}
  m_PrefabInstance: {fileID: 0}
  m_PrefabAsset: {fileID: 0}
  m_GameObject: {fileID: 1495425090}
  m_CullTransparentMesh: 1
<<<<<<< HEAD
--- !u!1 &1555785894
=======
--- !u!1 &1267519112
GameObject:
  m_ObjectHideFlags: 0
  m_CorrespondingSourceObject: {fileID: 0}
  m_PrefabInstance: {fileID: 0}
  m_PrefabAsset: {fileID: 0}
  serializedVersion: 6
  m_Component:
  - component: {fileID: 1267519113}
  - component: {fileID: 1267519115}
  - component: {fileID: 1267519114}
  m_Layer: 5
  m_Name: Text Angle and Distance
  m_TagString: Untagged
  m_Icon: {fileID: 0}
  m_NavMeshLayer: 0
  m_StaticEditorFlags: 0
  m_IsActive: 1
--- !u!224 &1267519113
RectTransform:
  m_ObjectHideFlags: 0
  m_CorrespondingSourceObject: {fileID: 0}
  m_PrefabInstance: {fileID: 0}
  m_PrefabAsset: {fileID: 0}
  m_GameObject: {fileID: 1267519112}
  m_LocalRotation: {x: 0, y: 0, z: 0, w: 1}
  m_LocalPosition: {x: 0, y: 0, z: 0}
  m_LocalScale: {x: 1, y: 1, z: 1}
  m_ConstrainProportionsScale: 0
  m_Children: []
  m_Father: {fileID: 1943027129}
  m_LocalEulerAnglesHint: {x: 0, y: 0, z: 0}
  m_AnchorMin: {x: 0.5, y: 0.5}
  m_AnchorMax: {x: 0.5, y: 0.5}
  m_AnchoredPosition: {x: -0.0008316, y: 280.66046}
  m_SizeDelta: {x: 407.69, y: 54.929}
  m_Pivot: {x: 0.5, y: 0.5}
--- !u!114 &1267519114
MonoBehaviour:
  m_ObjectHideFlags: 0
  m_CorrespondingSourceObject: {fileID: 0}
  m_PrefabInstance: {fileID: 0}
  m_PrefabAsset: {fileID: 0}
  m_GameObject: {fileID: 1267519112}
  m_Enabled: 1
  m_EditorHideFlags: 0
  m_Script: {fileID: 11500000, guid: f4688fdb7df04437aeb418b961361dc5, type: 3}
  m_Name: 
  m_EditorClassIdentifier: 
  m_Material: {fileID: 0}
  m_Color: {r: 1, g: 1, b: 1, a: 1}
  m_RaycastTarget: 1
  m_RaycastPadding: {x: 0, y: 0, z: 0, w: 0}
  m_Maskable: 1
  m_OnCullStateChanged:
    m_PersistentCalls:
      m_Calls: []
  m_text: distancia e angulo
  m_isRightToLeft: 0
  m_fontAsset: {fileID: 11400000, guid: 8f586378b4e144a9851e7b34d9b748ee, type: 2}
  m_sharedMaterial: {fileID: 2180264, guid: 8f586378b4e144a9851e7b34d9b748ee, type: 2}
  m_fontSharedMaterials: []
  m_fontMaterial: {fileID: 0}
  m_fontMaterials: []
  m_fontColor32:
    serializedVersion: 2
    rgba: 4294967295
  m_fontColor: {r: 1, g: 1, b: 1, a: 1}
  m_enableVertexGradient: 0
  m_colorMode: 3
  m_fontColorGradient:
    topLeft: {r: 1, g: 1, b: 1, a: 1}
    topRight: {r: 1, g: 1, b: 1, a: 1}
    bottomLeft: {r: 1, g: 1, b: 1, a: 1}
    bottomRight: {r: 1, g: 1, b: 1, a: 1}
  m_fontColorGradientPreset: {fileID: 0}
  m_spriteAsset: {fileID: 0}
  m_tintAllSprites: 0
  m_StyleSheet: {fileID: 0}
  m_TextStyleHashCode: -1183493901
  m_overrideHtmlColors: 0
  m_faceColor:
    serializedVersion: 2
    rgba: 4294967295
  m_fontSize: 36
  m_fontSizeBase: 36
  m_fontWeight: 400
  m_enableAutoSizing: 0
  m_fontSizeMin: 18
  m_fontSizeMax: 72
  m_fontStyle: 0
  m_HorizontalAlignment: 1
  m_VerticalAlignment: 256
  m_textAlignment: 65535
  m_characterSpacing: 0
  m_wordSpacing: 0
  m_lineSpacing: 0
  m_lineSpacingMax: 0
  m_paragraphSpacing: 0
  m_charWidthMaxAdj: 0
  m_TextWrappingMode: 1
  m_wordWrappingRatios: 0.4
  m_overflowMode: 0
  m_linkedTextComponent: {fileID: 0}
  parentLinkedComponent: {fileID: 0}
  m_enableKerning: 0
  m_ActiveFontFeatures: 6e72656b
  m_enableExtraPadding: 0
  checkPaddingRequired: 0
  m_isRichText: 1
  m_EmojiFallbackSupport: 1
  m_parseCtrlCharacters: 1
  m_isOrthographic: 1
  m_isCullingEnabled: 0
  m_horizontalMapping: 0
  m_verticalMapping: 0
  m_uvLineOffset: 0
  m_geometrySortingOrder: 0
  m_IsTextObjectScaleStatic: 0
  m_VertexBufferAutoSizeReduction: 0
  m_useMaxVisibleDescender: 1
  m_pageToDisplay: 1
  m_margin: {x: 0, y: 0, z: 0, w: 0}
  m_isUsingLegacyAnimationComponent: 0
  m_isVolumetricText: 0
  m_hasFontAssetChanged: 0
  m_baseMaterial: {fileID: 0}
  m_maskOffset: {x: 0, y: 0, z: 0, w: 0}
--- !u!222 &1267519115
CanvasRenderer:
  m_ObjectHideFlags: 0
  m_CorrespondingSourceObject: {fileID: 0}
  m_PrefabInstance: {fileID: 0}
  m_PrefabAsset: {fileID: 0}
  m_GameObject: {fileID: 1267519112}
  m_CullTransparentMesh: 1
--- !u!1 &1302745898
>>>>>>> 4e2ef2e1
GameObject:
  m_ObjectHideFlags: 0
  m_CorrespondingSourceObject: {fileID: 0}
  m_PrefabInstance: {fileID: 0}
  m_PrefabAsset: {fileID: 0}
  serializedVersion: 6
  m_Component:
  - component: {fileID: 1555785895}
  - component: {fileID: 1555785898}
  - component: {fileID: 1555785897}
  - component: {fileID: 1555785896}
  m_Layer: 5
  m_Name: CloseButton
  m_TagString: Untagged
  m_Icon: {fileID: 0}
  m_NavMeshLayer: 0
  m_StaticEditorFlags: 0
  m_IsActive: 1
--- !u!224 &1555785895
RectTransform:
  m_ObjectHideFlags: 0
  m_CorrespondingSourceObject: {fileID: 0}
  m_PrefabInstance: {fileID: 0}
  m_PrefabAsset: {fileID: 0}
  m_GameObject: {fileID: 1555785894}
  m_LocalRotation: {x: 0, y: 0, z: 0, w: 1}
  m_LocalPosition: {x: 0, y: 0, z: 0}
  m_LocalScale: {x: 1, y: 1, z: 1}
  m_ConstrainProportionsScale: 0
  m_Children:
  - {fileID: 278433330}
  m_Father: {fileID: 1296389348}
  m_LocalEulerAnglesHint: {x: 0, y: 0, z: 0}
  m_AnchorMin: {x: 0.5, y: 0.5}
  m_AnchorMax: {x: 0.5, y: 0.5}
  m_AnchoredPosition: {x: -209.20108, y: 4.699976}
  m_SizeDelta: {x: 34.7887, y: 34.7887}
  m_Pivot: {x: 0.5, y: 0.5}
--- !u!114 &1555785896
MonoBehaviour:
  m_ObjectHideFlags: 0
  m_CorrespondingSourceObject: {fileID: 0}
  m_PrefabInstance: {fileID: 0}
  m_PrefabAsset: {fileID: 0}
  m_GameObject: {fileID: 1555785894}
  m_Enabled: 1
  m_EditorHideFlags: 0
  m_Script: {fileID: 11500000, guid: 4e29b1a8efbd4b44bb3f3716e73f07ff, type: 3}
  m_Name: 
  m_EditorClassIdentifier: 
  m_Navigation:
    m_Mode: 3
    m_WrapAround: 0
    m_SelectOnUp: {fileID: 0}
    m_SelectOnDown: {fileID: 0}
    m_SelectOnLeft: {fileID: 0}
    m_SelectOnRight: {fileID: 0}
  m_Transition: 1
  m_Colors:
    m_NormalColor: {r: 1, g: 1, b: 1, a: 1}
    m_HighlightedColor: {r: 0.9607843, g: 0.9607843, b: 0.9607843, a: 1}
    m_PressedColor: {r: 0.78431374, g: 0.78431374, b: 0.78431374, a: 1}
    m_SelectedColor: {r: 0.9607843, g: 0.9607843, b: 0.9607843, a: 1}
    m_DisabledColor: {r: 0.78431374, g: 0.78431374, b: 0.78431374, a: 0.5019608}
    m_ColorMultiplier: 1
    m_FadeDuration: 0.1
  m_SpriteState:
    m_HighlightedSprite: {fileID: 0}
    m_PressedSprite: {fileID: 0}
    m_SelectedSprite: {fileID: 0}
    m_DisabledSprite: {fileID: 0}
  m_AnimationTriggers:
    m_NormalTrigger: Normal
    m_HighlightedTrigger: Highlighted
    m_PressedTrigger: Pressed
    m_SelectedTrigger: Selected
    m_DisabledTrigger: Disabled
  m_Interactable: 1
  m_TargetGraphic: {fileID: 1555785897}
  m_OnClick:
    m_PersistentCalls:
      m_Calls:
      - m_Target: {fileID: 278433329}
        m_TargetAssemblyTypeName: UnityEngine.GameObject, UnityEngine
        m_MethodName: SetActive
        m_Mode: 6
        m_Arguments:
          m_ObjectArgument: {fileID: 0}
          m_ObjectArgumentAssemblyTypeName: UnityEngine.Object, UnityEngine
          m_IntArgument: 0
          m_FloatArgument: 0
          m_StringArgument: 
          m_BoolArgument: 1
        m_CallState: 2
--- !u!114 &1555785897
MonoBehaviour:
  m_ObjectHideFlags: 0
  m_CorrespondingSourceObject: {fileID: 0}
  m_PrefabInstance: {fileID: 0}
  m_PrefabAsset: {fileID: 0}
  m_GameObject: {fileID: 1555785894}
  m_Enabled: 1
  m_EditorHideFlags: 0
  m_Script: {fileID: 11500000, guid: fe87c0e1cc204ed48ad3b37840f39efc, type: 3}
  m_Name: 
  m_EditorClassIdentifier: 
  m_Material: {fileID: 0}
  m_Color: {r: 0.81568635, g: 0.6039216, b: 0, a: 1}
  m_RaycastTarget: 1
  m_RaycastPadding: {x: 0, y: 0, z: 0, w: 0}
  m_Maskable: 1
  m_OnCullStateChanged:
    m_PersistentCalls:
      m_Calls: []
  m_Sprite: {fileID: 21300000, guid: b445075de203b7443a0dcab85e373ec8, type: 3}
  m_Type: 0
  m_PreserveAspect: 0
  m_FillCenter: 1
  m_FillMethod: 4
  m_FillAmount: 1
  m_FillClockwise: 1
  m_FillOrigin: 0
  m_UseSpriteMesh: 0
  m_PixelsPerUnitMultiplier: 1
--- !u!222 &1555785898
CanvasRenderer:
  m_ObjectHideFlags: 0
  m_CorrespondingSourceObject: {fileID: 0}
  m_PrefabInstance: {fileID: 0}
  m_PrefabAsset: {fileID: 0}
  m_GameObject: {fileID: 1555785894}
  m_CullTransparentMesh: 1
--- !u!1 &1562201998
GameObject:
  m_ObjectHideFlags: 0
  m_CorrespondingSourceObject: {fileID: 0}
  m_PrefabInstance: {fileID: 0}
  m_PrefabAsset: {fileID: 0}
  serializedVersion: 6
  m_Component:
  - component: {fileID: 1562201999}
  m_Layer: 5
  m_Name: '[InitialTittle]'
  m_TagString: Untagged
  m_Icon: {fileID: 0}
  m_NavMeshLayer: 0
  m_StaticEditorFlags: 0
  m_IsActive: 1
--- !u!224 &1562201999
RectTransform:
  m_ObjectHideFlags: 0
  m_CorrespondingSourceObject: {fileID: 0}
  m_PrefabInstance: {fileID: 0}
  m_PrefabAsset: {fileID: 0}
  m_GameObject: {fileID: 1562201998}
  m_LocalRotation: {x: 0, y: 0, z: 0, w: 1}
  m_LocalPosition: {x: 0, y: 0, z: 0}
  m_LocalScale: {x: 1, y: 1, z: 1}
  m_ConstrainProportionsScale: 0
  m_Children:
  - {fileID: 1614253795}
  - {fileID: 243756489}
  - {fileID: 1148003704}
  m_Father: {fileID: 299269049}
  m_LocalEulerAnglesHint: {x: 0, y: 0, z: 0}
  m_AnchorMin: {x: 0.5, y: 0.5}
  m_AnchorMax: {x: 0.5, y: 0.5}
  m_AnchoredPosition: {x: 5.4000015, y: 228.10107}
  m_SizeDelta: {x: -41.37001, y: 100.36243}
  m_Pivot: {x: 0.5, y: 0.5}
--- !u!4 &1572305126 stripped
Transform:
  m_CorrespondingSourceObject: {fileID: 3656247444290582131, guid: 93cabc1a3eb61a44abd3c1579432e642, type: 3}
  m_PrefabInstance: {fileID: 480933795}
  m_PrefabAsset: {fileID: 0}
--- !u!1 &1594613447
GameObject:
  m_ObjectHideFlags: 0
  m_CorrespondingSourceObject: {fileID: 0}
  m_PrefabInstance: {fileID: 0}
  m_PrefabAsset: {fileID: 0}
  serializedVersion: 6
  m_Component:
  - component: {fileID: 1594613448}
  - component: {fileID: 1594613450}
  - component: {fileID: 1594613449}
  m_Layer: 5
  m_Name: Image
  m_TagString: Untagged
  m_Icon: {fileID: 0}
  m_NavMeshLayer: 0
  m_StaticEditorFlags: 0
  m_IsActive: 1
--- !u!224 &1594613448
RectTransform:
  m_ObjectHideFlags: 0
  m_CorrespondingSourceObject: {fileID: 0}
  m_PrefabInstance: {fileID: 0}
  m_PrefabAsset: {fileID: 0}
  m_GameObject: {fileID: 1594613447}
  m_LocalRotation: {x: 0, y: 0, z: 0, w: 1}
  m_LocalPosition: {x: 0, y: 0, z: 0}
  m_LocalScale: {x: 1, y: 1, z: 1}
  m_ConstrainProportionsScale: 0
  m_Children: []
  m_Father: {fileID: 1124789966}
  m_LocalEulerAnglesHint: {x: 0, y: 0, z: 0}
  m_AnchorMin: {x: 0.5, y: 0.5}
  m_AnchorMax: {x: 0.5, y: 0.5}
  m_AnchoredPosition: {x: -0.00052524, y: 0.8708}
  m_SizeDelta: {x: 307.07, y: 351.181}
  m_Pivot: {x: 0.5, y: 0.5}
--- !u!114 &1594613449
MonoBehaviour:
  m_ObjectHideFlags: 0
  m_CorrespondingSourceObject: {fileID: 0}
  m_PrefabInstance: {fileID: 0}
  m_PrefabAsset: {fileID: 0}
  m_GameObject: {fileID: 1594613447}
  m_Enabled: 1
  m_EditorHideFlags: 0
  m_Script: {fileID: 11500000, guid: fe87c0e1cc204ed48ad3b37840f39efc, type: 3}
  m_Name: 
  m_EditorClassIdentifier: 
  m_Material: {fileID: 0}
  m_Color: {r: 1, g: 1, b: 1, a: 1}
  m_RaycastTarget: 1
  m_RaycastPadding: {x: 0, y: 0, z: 0, w: 0}
  m_Maskable: 1
  m_OnCullStateChanged:
    m_PersistentCalls:
      m_Calls: []
  m_Sprite: {fileID: 21300000, guid: 73e1b945c51325147adc6db4bc87fc94, type: 3}
  m_Type: 0
  m_PreserveAspect: 0
  m_FillCenter: 1
  m_FillMethod: 4
  m_FillAmount: 1
  m_FillClockwise: 1
  m_FillOrigin: 0
  m_UseSpriteMesh: 0
  m_PixelsPerUnitMultiplier: 1
--- !u!222 &1594613450
CanvasRenderer:
  m_ObjectHideFlags: 0
  m_CorrespondingSourceObject: {fileID: 0}
  m_PrefabInstance: {fileID: 0}
  m_PrefabAsset: {fileID: 0}
  m_GameObject: {fileID: 1594613447}
  m_CullTransparentMesh: 1
--- !u!1 &1614253794
GameObject:
  m_ObjectHideFlags: 0
  m_CorrespondingSourceObject: {fileID: 0}
  m_PrefabInstance: {fileID: 0}
  m_PrefabAsset: {fileID: 0}
  serializedVersion: 6
  m_Component:
  - component: {fileID: 1614253795}
  - component: {fileID: 1614253797}
  - component: {fileID: 1614253796}
  m_Layer: 5
  m_Name: Text CTA Title
  m_TagString: Untagged
  m_Icon: {fileID: 0}
  m_NavMeshLayer: 0
  m_StaticEditorFlags: 0
  m_IsActive: 1
--- !u!224 &1614253795
RectTransform:
  m_ObjectHideFlags: 0
  m_CorrespondingSourceObject: {fileID: 0}
  m_PrefabInstance: {fileID: 0}
  m_PrefabAsset: {fileID: 0}
  m_GameObject: {fileID: 1614253794}
  m_LocalRotation: {x: -0, y: -0, z: -0, w: 1}
  m_LocalPosition: {x: 0, y: 0, z: 0}
  m_LocalScale: {x: 1, y: 0.8, z: 1}
  m_ConstrainProportionsScale: 0
  m_Children: []
  m_Father: {fileID: 1562201999}
  m_LocalEulerAnglesHint: {x: 0, y: 0, z: 0}
  m_AnchorMin: {x: 0, y: 1}
  m_AnchorMax: {x: 1, y: 1}
  m_AnchoredPosition: {x: -1.3000197, y: 36.6}
  m_SizeDelta: {x: 467.4, y: 37.078}
  m_Pivot: {x: 0.5, y: 0.5}
--- !u!114 &1614253796
MonoBehaviour:
  m_ObjectHideFlags: 0
  m_CorrespondingSourceObject: {fileID: 0}
  m_PrefabInstance: {fileID: 0}
  m_PrefabAsset: {fileID: 0}
  m_GameObject: {fileID: 1614253794}
  m_Enabled: 1
  m_EditorHideFlags: 0
  m_Script: {fileID: 11500000, guid: f4688fdb7df04437aeb418b961361dc5, type: 3}
  m_Name: 
  m_EditorClassIdentifier: 
  m_Material: {fileID: 0}
  m_Color: {r: 1, g: 1, b: 1, a: 1}
  m_RaycastTarget: 1
  m_RaycastPadding: {x: 0, y: 0, z: 0, w: 0}
  m_Maskable: 1
  m_OnCullStateChanged:
    m_PersistentCalls:
      m_Calls: []
  m_text: Quiz
  m_isRightToLeft: 0
  m_fontAsset: {fileID: 11400000, guid: 278c4d5f9369d1c498330e8298ecbe8a, type: 2}
  m_sharedMaterial: {fileID: -2685737684332039291, guid: 278c4d5f9369d1c498330e8298ecbe8a, type: 2}
  m_fontSharedMaterials: []
  m_fontMaterial: {fileID: 0}
  m_fontMaterials: []
  m_fontColor32:
    serializedVersion: 2
    rgba: 4288451335
  m_fontColor: {r: 0.027450982, g: 0.5764706, b: 0.6117647, a: 1}
  m_enableVertexGradient: 0
  m_colorMode: 3
  m_fontColorGradient:
    topLeft: {r: 1, g: 1, b: 1, a: 1}
    topRight: {r: 1, g: 1, b: 1, a: 1}
    bottomLeft: {r: 1, g: 1, b: 1, a: 1}
    bottomRight: {r: 1, g: 1, b: 1, a: 1}
  m_fontColorGradientPreset: {fileID: 0}
  m_spriteAsset: {fileID: 0}
  m_tintAllSprites: 0
  m_StyleSheet: {fileID: 0}
  m_TextStyleHashCode: -1183493901
  m_overrideHtmlColors: 0
  m_faceColor:
    serializedVersion: 2
    rgba: 4294967295
  m_fontSize: 53.23
  m_fontSizeBase: 53.23
  m_fontWeight: 400
  m_enableAutoSizing: 0
  m_fontSizeMin: 18
  m_fontSizeMax: 72
  m_fontStyle: 16
  m_HorizontalAlignment: 1
  m_VerticalAlignment: 256
  m_textAlignment: 65535
  m_characterSpacing: -2.1
  m_wordSpacing: 0
  m_lineSpacing: 0
  m_lineSpacingMax: 0
  m_paragraphSpacing: 0
  m_charWidthMaxAdj: 0
  m_TextWrappingMode: 1
  m_wordWrappingRatios: 0.4
  m_overflowMode: 0
  m_linkedTextComponent: {fileID: 0}
  parentLinkedComponent: {fileID: 0}
  m_enableKerning: 0
  m_ActiveFontFeatures: 6e72656b
  m_enableExtraPadding: 0
  checkPaddingRequired: 0
  m_isRichText: 1
  m_EmojiFallbackSupport: 1
  m_parseCtrlCharacters: 1
  m_isOrthographic: 1
  m_isCullingEnabled: 0
  m_horizontalMapping: 0
  m_verticalMapping: 0
  m_uvLineOffset: 0
  m_geometrySortingOrder: 0
  m_IsTextObjectScaleStatic: 0
  m_VertexBufferAutoSizeReduction: 0
  m_useMaxVisibleDescender: 1
  m_pageToDisplay: 1
  m_margin: {x: 0, y: 0, z: 0, w: 0}
  m_isUsingLegacyAnimationComponent: 0
  m_isVolumetricText: 0
  m_hasFontAssetChanged: 0
  m_baseMaterial: {fileID: 0}
  m_maskOffset: {x: 0, y: 0, z: 0, w: 0}
--- !u!222 &1614253797
CanvasRenderer:
  m_ObjectHideFlags: 0
  m_CorrespondingSourceObject: {fileID: 0}
  m_PrefabInstance: {fileID: 0}
  m_PrefabAsset: {fileID: 0}
  m_GameObject: {fileID: 1614253794}
  m_CullTransparentMesh: 1
--- !u!1 &1620683055
GameObject:
  m_ObjectHideFlags: 0
  m_CorrespondingSourceObject: {fileID: 0}
  m_PrefabInstance: {fileID: 0}
  m_PrefabAsset: {fileID: 0}
  serializedVersion: 6
  m_Component:
  - component: {fileID: 1620683056}
  - component: {fileID: 1620683058}
  - component: {fileID: 1620683057}
  m_Layer: 5
  m_Name: Text (TMP)
  m_TagString: Untagged
  m_Icon: {fileID: 0}
  m_NavMeshLayer: 0
  m_StaticEditorFlags: 0
  m_IsActive: 1
--- !u!224 &1620683056
RectTransform:
  m_ObjectHideFlags: 0
  m_CorrespondingSourceObject: {fileID: 0}
  m_PrefabInstance: {fileID: 0}
  m_PrefabAsset: {fileID: 0}
  m_GameObject: {fileID: 1620683055}
  m_LocalRotation: {x: 0, y: 0, z: 0, w: 1}
  m_LocalPosition: {x: 0, y: 0, z: 0}
  m_LocalScale: {x: 1, y: 1, z: 1}
  m_ConstrainProportionsScale: 0
  m_Children: []
  m_Father: {fileID: 1296389348}
  m_LocalEulerAnglesHint: {x: 0, y: 0, z: 0}
  m_AnchorMin: {x: 0.5, y: 0.5}
  m_AnchorMax: {x: 0.5, y: 0.5}
  m_AnchoredPosition: {x: -15.8, y: -0.3}
  m_SizeDelta: {x: 329.656, y: 25}
  m_Pivot: {x: 0.5, y: 0.5}
--- !u!114 &1620683057
MonoBehaviour:
  m_ObjectHideFlags: 0
  m_CorrespondingSourceObject: {fileID: 0}
  m_PrefabInstance: {fileID: 0}
  m_PrefabAsset: {fileID: 0}
  m_GameObject: {fileID: 1620683055}
  m_Enabled: 1
  m_EditorHideFlags: 0
  m_Script: {fileID: 11500000, guid: f4688fdb7df04437aeb418b961361dc5, type: 3}
  m_Name: 
  m_EditorClassIdentifier: 
  m_Material: {fileID: 0}
  m_Color: {r: 1, g: 1, b: 1, a: 1}
  m_RaycastTarget: 1
  m_RaycastPadding: {x: 0, y: 0, z: 0, w: 0}
  m_Maskable: 1
  m_OnCullStateChanged:
    m_PersistentCalls:
      m_Calls: []
  m_text: // QUIZ APRENDIZADO AO LONGO DA VIDA
  m_isRightToLeft: 0
  m_fontAsset: {fileID: 11400000, guid: 4411ac7be728a904f8212113cf04cb5f, type: 2}
  m_sharedMaterial: {fileID: 6584795631525708832, guid: 4411ac7be728a904f8212113cf04cb5f, type: 2}
  m_fontSharedMaterials: []
  m_fontMaterial: {fileID: 0}
  m_fontMaterials: []
  m_fontColor32:
    serializedVersion: 2
    rgba: 4288981415
  m_fontColor: {r: 0.654902, g: 0.6627451, b: 0.6431373, a: 1}
  m_enableVertexGradient: 0
  m_colorMode: 3
  m_fontColorGradient:
    topLeft: {r: 1, g: 1, b: 1, a: 1}
    topRight: {r: 1, g: 1, b: 1, a: 1}
    bottomLeft: {r: 1, g: 1, b: 1, a: 1}
    bottomRight: {r: 1, g: 1, b: 1, a: 1}
  m_fontColorGradientPreset: {fileID: 0}
  m_spriteAsset: {fileID: 0}
  m_tintAllSprites: 0
  m_StyleSheet: {fileID: 0}
  m_TextStyleHashCode: -1183493901
  m_overrideHtmlColors: 0
  m_faceColor:
    serializedVersion: 2
    rgba: 4294967295
  m_fontSize: 15
  m_fontSizeBase: 15
  m_fontWeight: 400
  m_enableAutoSizing: 0
  m_fontSizeMin: 18
  m_fontSizeMax: 72
  m_fontStyle: 0
  m_HorizontalAlignment: 1
  m_VerticalAlignment: 256
  m_textAlignment: 65535
  m_characterSpacing: 0
  m_wordSpacing: 0
  m_lineSpacing: 0
  m_lineSpacingMax: 0
  m_paragraphSpacing: 0
  m_charWidthMaxAdj: 0
  m_TextWrappingMode: 1
  m_wordWrappingRatios: 0.4
  m_overflowMode: 0
  m_linkedTextComponent: {fileID: 0}
  parentLinkedComponent: {fileID: 0}
  m_enableKerning: 0
  m_ActiveFontFeatures: 6e72656b
  m_enableExtraPadding: 0
  checkPaddingRequired: 0
  m_isRichText: 1
  m_EmojiFallbackSupport: 1
  m_parseCtrlCharacters: 1
  m_isOrthographic: 1
  m_isCullingEnabled: 0
  m_horizontalMapping: 0
  m_verticalMapping: 0
  m_uvLineOffset: 0
  m_geometrySortingOrder: 0
  m_IsTextObjectScaleStatic: 0
  m_VertexBufferAutoSizeReduction: 0
  m_useMaxVisibleDescender: 1
  m_pageToDisplay: 1
  m_margin: {x: 0, y: 0, z: 0, w: 0}
  m_isUsingLegacyAnimationComponent: 0
  m_isVolumetricText: 0
  m_hasFontAssetChanged: 0
  m_baseMaterial: {fileID: 0}
  m_maskOffset: {x: 0, y: 0, z: 0, w: 0}
--- !u!222 &1620683058
CanvasRenderer:
  m_ObjectHideFlags: 0
  m_CorrespondingSourceObject: {fileID: 0}
  m_PrefabInstance: {fileID: 0}
  m_PrefabAsset: {fileID: 0}
  m_GameObject: {fileID: 1620683055}
  m_CullTransparentMesh: 1
--- !u!1 &1750938695
GameObject:
  m_ObjectHideFlags: 0
  m_CorrespondingSourceObject: {fileID: 0}
  m_PrefabInstance: {fileID: 0}
  m_PrefabAsset: {fileID: 0}
  serializedVersion: 6
  m_Component:
  - component: {fileID: 1750938696}
  - component: {fileID: 1750938698}
  - component: {fileID: 1750938697}
  m_Layer: 5
  m_Name: Text Tracking Tittle
  m_TagString: Untagged
  m_Icon: {fileID: 0}
  m_NavMeshLayer: 0
  m_StaticEditorFlags: 0
  m_IsActive: 1
--- !u!224 &1750938696
RectTransform:
  m_ObjectHideFlags: 0
  m_CorrespondingSourceObject: {fileID: 0}
  m_PrefabInstance: {fileID: 0}
  m_PrefabAsset: {fileID: 0}
  m_GameObject: {fileID: 1750938695}
  m_LocalRotation: {x: 0, y: 0, z: 0, w: 1}
  m_LocalPosition: {x: 0, y: 0, z: 0}
  m_LocalScale: {x: 1, y: 0.8, z: 1}
  m_ConstrainProportionsScale: 0
  m_Children: []
  m_Father: {fileID: 1124789966}
  m_LocalEulerAnglesHint: {x: 0, y: 0, z: 0}
  m_AnchorMin: {x: 0, y: 0}
  m_AnchorMax: {x: 1, y: 1}
  m_AnchoredPosition: {x: 0, y: -0.69999695}
  m_SizeDelta: {x: 0, y: 0}
  m_Pivot: {x: 0.5, y: 0.5}
--- !u!114 &1750938697
MonoBehaviour:
  m_ObjectHideFlags: 0
  m_CorrespondingSourceObject: {fileID: 0}
  m_PrefabInstance: {fileID: 0}
  m_PrefabAsset: {fileID: 0}
  m_GameObject: {fileID: 1750938695}
  m_Enabled: 1
  m_EditorHideFlags: 0
  m_Script: {fileID: 11500000, guid: f4688fdb7df04437aeb418b961361dc5, type: 3}
  m_Name: 
  m_EditorClassIdentifier: 
  m_Material: {fileID: 0}
  m_Color: {r: 1, g: 1, b: 1, a: 1}
  m_RaycastTarget: 1
  m_RaycastPadding: {x: 0, y: 0, z: 0, w: 0}
  m_Maskable: 1
  m_OnCullStateChanged:
    m_PersistentCalls:
      m_Calls: []
  m_text: Posicione-se em qualquer casa
  m_isRightToLeft: 0
  m_fontAsset: {fileID: 11400000, guid: 278c4d5f9369d1c498330e8298ecbe8a, type: 2}
  m_sharedMaterial: {fileID: -2685737684332039291, guid: 278c4d5f9369d1c498330e8298ecbe8a, type: 2}
  m_fontSharedMaterials: []
  m_fontMaterial: {fileID: 0}
  m_fontMaterials: []
  m_fontColor32:
    serializedVersion: 2
    rgba: 4290166202
  m_fontColor: {r: 0.7294118, g: 0.7411765, b: 0.7137255, a: 1}
  m_enableVertexGradient: 0
  m_colorMode: 3
  m_fontColorGradient:
    topLeft: {r: 1, g: 1, b: 1, a: 1}
    topRight: {r: 1, g: 1, b: 1, a: 1}
    bottomLeft: {r: 1, g: 1, b: 1, a: 1}
    bottomRight: {r: 1, g: 1, b: 1, a: 1}
  m_fontColorGradientPreset: {fileID: 0}
  m_spriteAsset: {fileID: 0}
  m_tintAllSprites: 0
  m_StyleSheet: {fileID: 0}
  m_TextStyleHashCode: -1183493901
  m_overrideHtmlColors: 0
  m_faceColor:
    serializedVersion: 2
    rgba: 4294967295
  m_fontSize: 29.9
  m_fontSizeBase: 29.9
  m_fontWeight: 400
  m_enableAutoSizing: 0
  m_fontSizeMin: 18
  m_fontSizeMax: 72
  m_fontStyle: 17
  m_HorizontalAlignment: 2
  m_VerticalAlignment: 512
  m_textAlignment: 65535
  m_characterSpacing: -2.98
  m_wordSpacing: 0
  m_lineSpacing: 0
  m_lineSpacingMax: 0
  m_paragraphSpacing: 18.6
  m_charWidthMaxAdj: 0
  m_TextWrappingMode: 1
  m_wordWrappingRatios: 0.4
  m_overflowMode: 0
  m_linkedTextComponent: {fileID: 0}
  parentLinkedComponent: {fileID: 0}
  m_enableKerning: 0
  m_ActiveFontFeatures: 6e72656b
  m_enableExtraPadding: 0
  checkPaddingRequired: 0
  m_isRichText: 1
  m_EmojiFallbackSupport: 1
  m_parseCtrlCharacters: 1
  m_isOrthographic: 1
  m_isCullingEnabled: 0
  m_horizontalMapping: 0
  m_verticalMapping: 0
  m_uvLineOffset: 0
  m_geometrySortingOrder: 0
  m_IsTextObjectScaleStatic: 0
  m_VertexBufferAutoSizeReduction: 0
  m_useMaxVisibleDescender: 1
  m_pageToDisplay: 1
  m_margin: {x: 0, y: 0, z: 0, w: 0}
  m_isUsingLegacyAnimationComponent: 0
  m_isVolumetricText: 0
  m_hasFontAssetChanged: 0
  m_baseMaterial: {fileID: 0}
  m_maskOffset: {x: 0, y: 0, z: 0, w: 0}
--- !u!222 &1750938698
CanvasRenderer:
  m_ObjectHideFlags: 0
  m_CorrespondingSourceObject: {fileID: 0}
  m_PrefabInstance: {fileID: 0}
  m_PrefabAsset: {fileID: 0}
  m_GameObject: {fileID: 1750938695}
  m_CullTransparentMesh: 1
--- !u!1 &1770897373
GameObject:
  m_ObjectHideFlags: 0
  m_CorrespondingSourceObject: {fileID: 0}
  m_PrefabInstance: {fileID: 0}
  m_PrefabAsset: {fileID: 0}
  serializedVersion: 6
  m_Component:
  - component: {fileID: 1770897374}
  - component: {fileID: 1770897376}
  - component: {fileID: 1770897375}
  m_Layer: 5
  m_Name: LoadedImage
  m_TagString: Untagged
  m_Icon: {fileID: 0}
  m_NavMeshLayer: 0
  m_StaticEditorFlags: 0
  m_IsActive: 1
--- !u!224 &1770897374
RectTransform:
  m_ObjectHideFlags: 0
  m_CorrespondingSourceObject: {fileID: 0}
  m_PrefabInstance: {fileID: 0}
  m_PrefabAsset: {fileID: 0}
  m_GameObject: {fileID: 1770897373}
  m_LocalRotation: {x: -0, y: -0, z: -0, w: 1}
  m_LocalPosition: {x: 0, y: 0, z: 0}
  m_LocalScale: {x: 1, y: 1, z: 1}
  m_ConstrainProportionsScale: 0
  m_Children: []
  m_Father: {fileID: 1362485491}
  m_LocalEulerAnglesHint: {x: 0, y: 0, z: 0}
  m_AnchorMin: {x: 0.5, y: 0.5}
  m_AnchorMax: {x: 0.5, y: 0.5}
  m_AnchoredPosition: {x: -0, y: 0.000002861}
  m_SizeDelta: {x: 100, y: 100}
  m_Pivot: {x: 0.5, y: 0.5}
--- !u!114 &1770897375
MonoBehaviour:
  m_ObjectHideFlags: 0
  m_CorrespondingSourceObject: {fileID: 0}
  m_PrefabInstance: {fileID: 0}
  m_PrefabAsset: {fileID: 0}
  m_GameObject: {fileID: 1770897373}
  m_Enabled: 0
  m_EditorHideFlags: 0
  m_Script: {fileID: 11500000, guid: fe87c0e1cc204ed48ad3b37840f39efc, type: 3}
  m_Name: 
  m_EditorClassIdentifier: 
  m_Material: {fileID: 0}
  m_Color: {r: 1, g: 1, b: 1, a: 1}
  m_RaycastTarget: 1
  m_RaycastPadding: {x: 0, y: 0, z: 0, w: 0}
  m_Maskable: 1
  m_OnCullStateChanged:
    m_PersistentCalls:
      m_Calls: []
  m_Sprite: {fileID: 0}
  m_Type: 0
  m_PreserveAspect: 0
  m_FillCenter: 1
  m_FillMethod: 4
  m_FillAmount: 1
  m_FillClockwise: 1
  m_FillOrigin: 0
  m_UseSpriteMesh: 0
  m_PixelsPerUnitMultiplier: 1
--- !u!222 &1770897376
CanvasRenderer:
  m_ObjectHideFlags: 0
  m_CorrespondingSourceObject: {fileID: 0}
  m_PrefabInstance: {fileID: 0}
  m_PrefabAsset: {fileID: 0}
  m_GameObject: {fileID: 1770897373}
  m_CullTransparentMesh: 1
--- !u!1 &1790847483
GameObject:
  m_ObjectHideFlags: 0
  m_CorrespondingSourceObject: {fileID: 0}
  m_PrefabInstance: {fileID: 0}
  m_PrefabAsset: {fileID: 0}
  serializedVersion: 6
  m_Component:
  - component: {fileID: 1790847484}
  m_Layer: 5
  m_Name: '[Description]'
  m_TagString: Untagged
  m_Icon: {fileID: 0}
  m_NavMeshLayer: 0
  m_StaticEditorFlags: 0
  m_IsActive: 1
--- !u!224 &1790847484
RectTransform:
  m_ObjectHideFlags: 0
  m_CorrespondingSourceObject: {fileID: 0}
  m_PrefabInstance: {fileID: 0}
  m_PrefabAsset: {fileID: 0}
  m_GameObject: {fileID: 1790847483}
  m_LocalRotation: {x: 0, y: 0, z: 0, w: 1}
  m_LocalPosition: {x: 0, y: 0, z: 0}
  m_LocalScale: {x: 1, y: 1, z: 1}
  m_ConstrainProportionsScale: 0
  m_Children:
  - {fileID: 656313085}
  m_Father: {fileID: 299269049}
  m_LocalEulerAnglesHint: {x: 0, y: 0, z: 0}
  m_AnchorMin: {x: 0.5, y: 0.5}
  m_AnchorMax: {x: 0.5, y: 0.5}
  m_AnchoredPosition: {x: 0, y: 0}
  m_SizeDelta: {x: 100, y: 100}
  m_Pivot: {x: 0.5, y: 0.5}
--- !u!1 &1902669755
GameObject:
  m_ObjectHideFlags: 0
  m_CorrespondingSourceObject: {fileID: 0}
  m_PrefabInstance: {fileID: 0}
  m_PrefabAsset: {fileID: 0}
  serializedVersion: 6
  m_Component:
  - component: {fileID: 1902669756}
  - component: {fileID: 1902669758}
  - component: {fileID: 1902669757}
  m_Layer: 5
  m_Name: Screen GamePlay Quiz
  m_TagString: Untagged
  m_Icon: {fileID: 0}
  m_NavMeshLayer: 0
  m_StaticEditorFlags: 0
  m_IsActive: 1
--- !u!224 &1902669756
RectTransform:
  m_ObjectHideFlags: 0
  m_CorrespondingSourceObject: {fileID: 0}
  m_PrefabInstance: {fileID: 0}
  m_PrefabAsset: {fileID: 0}
  m_GameObject: {fileID: 1902669755}
  m_LocalRotation: {x: -0, y: -0, z: -0, w: 1}
  m_LocalPosition: {x: 0, y: 0, z: 0}
  m_LocalScale: {x: 2.2978723, y: 2.2978723, z: 2.2978723}
  m_ConstrainProportionsScale: 0
  m_Children:
  - {fileID: 1039064138}
  m_Father: {fileID: 552801736}
  m_LocalEulerAnglesHint: {x: 0, y: 0, z: 0}
  m_AnchorMin: {x: 0, y: 0}
  m_AnchorMax: {x: 1, y: 1}
  m_AnchoredPosition: {x: 0, y: -422.51318}
  m_SizeDelta: {x: 240.21277, y: -376.11133}
  m_Pivot: {x: 0.5, y: 0.5}
--- !u!114 &1902669757
MonoBehaviour:
  m_ObjectHideFlags: 0
  m_CorrespondingSourceObject: {fileID: 0}
  m_PrefabInstance: {fileID: 0}
  m_PrefabAsset: {fileID: 0}
  m_GameObject: {fileID: 1902669755}
  m_Enabled: 1
  m_EditorHideFlags: 0
  m_Script: {fileID: 11500000, guid: 3633076e49288134fa3648bae3a4db09, type: 3}
  m_Name: 
  m_EditorClassIdentifier: 
  canvasgroup: {fileID: 1902669758}
  data:
    screenName: quiz
    previusScreenName: tracking
    nextScreenName: 
    editor_turnOn: 0
    editor_turnOff: 0
  localizationTexts: []
  QuestionImage: {fileID: 1770897375}
  TimerFeedbackImage: {fileID: 1311408691}
  timerFeedbackText: {fileID: 1402660199}
  ARTrackingImageController: {fileID: 1222772812}
  QuestionText: {fileID: 23013007}
  Answer1Text: {fileID: 1454139381}
  Answer2Text: {fileID: 353284063}
  Answer1Button: {fileID: 1257650752}
  Answer2Button: {fileID: 1041993337}
  maxQuestionTime: 30
  autoAdvanceAfterAnswer: 1
  QuizAwnserFeedback: {fileID: 805100094}
--- !u!225 &1902669758
CanvasGroup:
  m_ObjectHideFlags: 0
  m_CorrespondingSourceObject: {fileID: 0}
  m_PrefabInstance: {fileID: 0}
  m_PrefabAsset: {fileID: 0}
  m_GameObject: {fileID: 1902669755}
  m_Enabled: 1
  m_Alpha: 1
  m_Interactable: 1
  m_BlocksRaycasts: 1
  m_IgnoreParentGroups: 0
--- !u!1 &1943027128
GameObject:
  m_ObjectHideFlags: 0
  m_CorrespondingSourceObject: {fileID: 0}
  m_PrefabInstance: {fileID: 0}
  m_PrefabAsset: {fileID: 0}
  serializedVersion: 6
  m_Component:
  - component: {fileID: 1943027129}
  - component: {fileID: 1943027131}
  - component: {fileID: 1943027130}
  m_Layer: 5
  m_Name: Screen GamePlay Tracking
  m_TagString: Untagged
  m_Icon: {fileID: 0}
  m_NavMeshLayer: 0
  m_StaticEditorFlags: 0
  m_IsActive: 1
--- !u!224 &1943027129
RectTransform:
  m_ObjectHideFlags: 0
  m_CorrespondingSourceObject: {fileID: 0}
  m_PrefabInstance: {fileID: 0}
  m_PrefabAsset: {fileID: 0}
  m_GameObject: {fileID: 1943027128}
  m_LocalRotation: {x: -0, y: -0, z: -0, w: 1}
  m_LocalPosition: {x: 0, y: 0, z: 0}
  m_LocalScale: {x: 2.2978723, y: 2.2978723, z: 2.2978723}
  m_ConstrainProportionsScale: 0
  m_Children:
  - {fileID: 1124789966}
  - {fileID: 388664418}
  - {fileID: 1326918023}
  m_Father: {fileID: 552801736}
  m_LocalEulerAnglesHint: {x: 0, y: 0, z: 0}
  m_AnchorMin: {x: 0, y: 0}
  m_AnchorMax: {x: 1, y: 1}
  m_AnchoredPosition: {x: 0, y: -422.5298}
  m_SizeDelta: {x: 240.21277, y: -239.31348}
  m_Pivot: {x: 0.5, y: 0.5}
--- !u!114 &1943027130
MonoBehaviour:
  m_ObjectHideFlags: 0
  m_CorrespondingSourceObject: {fileID: 0}
  m_PrefabInstance: {fileID: 0}
  m_PrefabAsset: {fileID: 0}
  m_GameObject: {fileID: 1943027128}
  m_Enabled: 1
  m_EditorHideFlags: 0
  m_Script: {fileID: 11500000, guid: dacc25bad92f5a74cbc426b042a9c264, type: 3}
  m_Name: 
  m_EditorClassIdentifier: 
  canvasgroup: {fileID: 1943027131}
  data:
    screenName: tracking
    previusScreenName: 
    nextScreenName: quiz
    editor_turnOn: 0
    editor_turnOff: 0
  localizationTexts: []
  ARTrackingImageController: {fileID: 1222772812}
  CameraTrackingText: {fileID: 1750938697}
  LastFoundImage: {fileID: 388664419}
--- !u!225 &1943027131
CanvasGroup:
  m_ObjectHideFlags: 0
  m_CorrespondingSourceObject: {fileID: 0}
  m_PrefabInstance: {fileID: 0}
  m_PrefabAsset: {fileID: 0}
  m_GameObject: {fileID: 1943027128}
  m_Enabled: 1
  m_Alpha: 0
  m_Interactable: 0
  m_BlocksRaycasts: 0
  m_IgnoreParentGroups: 0
--- !u!1 &1966009111
GameObject:
  m_ObjectHideFlags: 0
  m_CorrespondingSourceObject: {fileID: 0}
  m_PrefabInstance: {fileID: 0}
  m_PrefabAsset: {fileID: 0}
  serializedVersion: 6
  m_Component:
  - component: {fileID: 1966009112}
  - component: {fileID: 1966009114}
  - component: {fileID: 1966009113}
  m_Layer: 5
  m_Name: Wrong
  m_TagString: Untagged
  m_Icon: {fileID: 0}
  m_NavMeshLayer: 0
  m_StaticEditorFlags: 0
  m_IsActive: 0
--- !u!224 &1966009112
RectTransform:
  m_ObjectHideFlags: 0
  m_CorrespondingSourceObject: {fileID: 0}
  m_PrefabInstance: {fileID: 0}
  m_PrefabAsset: {fileID: 0}
  m_GameObject: {fileID: 1966009111}
  m_LocalRotation: {x: 0, y: 0, z: 0, w: 1}
  m_LocalPosition: {x: 0, y: 0, z: 0}
  m_LocalScale: {x: 1, y: 1, z: 1}
  m_ConstrainProportionsScale: 0
  m_Children: []
  m_Father: {fileID: 60955240}
  m_LocalEulerAnglesHint: {x: 0, y: 0, z: 0}
  m_AnchorMin: {x: 0.5, y: 0.5}
  m_AnchorMax: {x: 0.5, y: 0.5}
  m_AnchoredPosition: {x: 3.6399, y: 301.8504}
  m_SizeDelta: {x: 504.1653, y: 844.7174}
  m_Pivot: {x: 0.5, y: 0.5}
--- !u!114 &1966009113
MonoBehaviour:
  m_ObjectHideFlags: 0
  m_CorrespondingSourceObject: {fileID: 0}
  m_PrefabInstance: {fileID: 0}
  m_PrefabAsset: {fileID: 0}
  m_GameObject: {fileID: 1966009111}
  m_Enabled: 1
  m_EditorHideFlags: 0
  m_Script: {fileID: 11500000, guid: fe87c0e1cc204ed48ad3b37840f39efc, type: 3}
  m_Name: 
  m_EditorClassIdentifier: 
  m_Material: {fileID: 0}
  m_Color: {r: 1, g: 1, b: 1, a: 1}
  m_RaycastTarget: 1
  m_RaycastPadding: {x: 0, y: 0, z: 0, w: 0}
  m_Maskable: 1
  m_OnCullStateChanged:
    m_PersistentCalls:
      m_Calls: []
  m_Sprite: {fileID: 21300000, guid: c48451ff80927b642beccff1e65bf462, type: 3}
  m_Type: 0
  m_PreserveAspect: 0
  m_FillCenter: 1
  m_FillMethod: 4
  m_FillAmount: 1
  m_FillClockwise: 1
  m_FillOrigin: 0
  m_UseSpriteMesh: 0
  m_PixelsPerUnitMultiplier: 1
--- !u!222 &1966009114
CanvasRenderer:
  m_ObjectHideFlags: 0
  m_CorrespondingSourceObject: {fileID: 0}
  m_PrefabInstance: {fileID: 0}
  m_PrefabAsset: {fileID: 0}
  m_GameObject: {fileID: 1966009111}
  m_CullTransparentMesh: 1
--- !u!1 &2036334103
GameObject:
  m_ObjectHideFlags: 0
  m_CorrespondingSourceObject: {fileID: 0}
  m_PrefabInstance: {fileID: 0}
  m_PrefabAsset: {fileID: 0}
  serializedVersion: 6
  m_Component:
  - component: {fileID: 2036334104}
  - component: {fileID: 2036334106}
  - component: {fileID: 2036334105}
  m_Layer: 5
  m_Name: Image
  m_TagString: Untagged
  m_Icon: {fileID: 0}
  m_NavMeshLayer: 0
  m_StaticEditorFlags: 0
  m_IsActive: 0
--- !u!224 &2036334104
RectTransform:
  m_ObjectHideFlags: 0
  m_CorrespondingSourceObject: {fileID: 0}
  m_PrefabInstance: {fileID: 0}
  m_PrefabAsset: {fileID: 0}
  m_GameObject: {fileID: 2036334103}
  m_LocalRotation: {x: 0, y: 0, z: 0, w: 1}
  m_LocalPosition: {x: 0, y: 0, z: 0}
  m_LocalScale: {x: 1, y: 1, z: 1}
  m_ConstrainProportionsScale: 0
<<<<<<< HEAD
  m_Children: []
  m_Father: {fileID: 299269049}
=======
  m_Children:
  - {fileID: 1124789966}
  - {fileID: 388664418}
  - {fileID: 1267519113}
  m_Father: {fileID: 246873441}
>>>>>>> 4e2ef2e1
  m_LocalEulerAnglesHint: {x: 0, y: 0, z: 0}
  m_AnchorMin: {x: 0, y: 0}
  m_AnchorMax: {x: 1, y: 1}
  m_AnchoredPosition: {x: 0, y: 0}
  m_SizeDelta: {x: 0, y: 0}
  m_Pivot: {x: 0.5, y: 0.5}
--- !u!114 &2036334105
MonoBehaviour:
  m_ObjectHideFlags: 0
  m_CorrespondingSourceObject: {fileID: 0}
  m_PrefabInstance: {fileID: 0}
  m_PrefabAsset: {fileID: 0}
  m_GameObject: {fileID: 2036334103}
  m_Enabled: 1
  m_EditorHideFlags: 0
  m_Script: {fileID: 11500000, guid: fe87c0e1cc204ed48ad3b37840f39efc, type: 3}
  m_Name: 
  m_EditorClassIdentifier: 
  m_Material: {fileID: 0}
  m_Color: {r: 0.27383825, g: 0.17254904, b: 0.84313726, a: 0.8235294}
  m_RaycastTarget: 1
  m_RaycastPadding: {x: 0, y: 0, z: 0, w: 0}
  m_Maskable: 1
  m_OnCullStateChanged:
    m_PersistentCalls:
      m_Calls: []
  m_Sprite: {fileID: 21300000, guid: 5a38de4a3908d4844b8e2fffdb573dbd, type: 3}
  m_Type: 0
  m_PreserveAspect: 0
  m_FillCenter: 1
  m_FillMethod: 4
  m_FillAmount: 1
  m_FillClockwise: 1
  m_FillOrigin: 0
  m_UseSpriteMesh: 0
  m_PixelsPerUnitMultiplier: 1
--- !u!222 &2036334106
CanvasRenderer:
  m_ObjectHideFlags: 0
  m_CorrespondingSourceObject: {fileID: 0}
  m_PrefabInstance: {fileID: 0}
  m_PrefabAsset: {fileID: 0}
<<<<<<< HEAD
  m_GameObject: {fileID: 2036334103}
  m_CullTransparentMesh: 1
=======
  m_GameObject: {fileID: 1943027128}
  m_Enabled: 1
  m_Alpha: 1
  m_Interactable: 1
  m_BlocksRaycasts: 1
  m_IgnoreParentGroups: 0
>>>>>>> 4e2ef2e1
--- !u!1 &2049848895
GameObject:
  m_ObjectHideFlags: 0
  m_CorrespondingSourceObject: {fileID: 0}
  m_PrefabInstance: {fileID: 0}
  m_PrefabAsset: {fileID: 0}
  serializedVersion: 6
  m_Component:
  - component: {fileID: 2049848896}
  m_Layer: 5
  m_Name: Screen Game Over
  m_TagString: Untagged
  m_Icon: {fileID: 0}
  m_NavMeshLayer: 0
  m_StaticEditorFlags: 0
  m_IsActive: 1
--- !u!224 &2049848896
RectTransform:
  m_ObjectHideFlags: 0
  m_CorrespondingSourceObject: {fileID: 0}
  m_PrefabInstance: {fileID: 0}
  m_PrefabAsset: {fileID: 0}
  m_GameObject: {fileID: 2049848895}
  m_LocalRotation: {x: -0, y: -0, z: -0, w: 1}
  m_LocalPosition: {x: 0, y: 0, z: 0}
  m_LocalScale: {x: 2.2978723, y: 2.2978723, z: 2.2978723}
  m_ConstrainProportionsScale: 0
  m_Children: []
  m_Father: {fileID: 552801736}
  m_LocalEulerAnglesHint: {x: 0, y: 0, z: 0}
  m_AnchorMin: {x: 0.5, y: 0.5}
  m_AnchorMax: {x: 0.5, y: 0.5}
  m_AnchoredPosition: {x: -0.000015258789, y: -422.51318}
  m_SizeDelta: {x: 100, y: 100}
  m_Pivot: {x: 0.5, y: 0.5}
--- !u!1 &2052476666
GameObject:
  m_ObjectHideFlags: 0
  m_CorrespondingSourceObject: {fileID: 0}
  m_PrefabInstance: {fileID: 0}
  m_PrefabAsset: {fileID: 0}
  serializedVersion: 6
  m_Component:
  - component: {fileID: 2052476667}
  - component: {fileID: 2052476673}
  - component: {fileID: 2052476672}
  - component: {fileID: 2052476671}
  - component: {fileID: 2052476670}
  - component: {fileID: 2052476669}
  - component: {fileID: 2052476668}
  m_Layer: 0
  m_Name: Main Camera
  m_TagString: MainCamera
  m_Icon: {fileID: 0}
  m_NavMeshLayer: 0
  m_StaticEditorFlags: 0
  m_IsActive: 1
--- !u!4 &2052476667
Transform:
  m_ObjectHideFlags: 0
  m_CorrespondingSourceObject: {fileID: 0}
  m_PrefabInstance: {fileID: 0}
  m_PrefabAsset: {fileID: 0}
  m_GameObject: {fileID: 2052476666}
  serializedVersion: 2
  m_LocalRotation: {x: 0, y: 0, z: 0, w: 1}
  m_LocalPosition: {x: 0, y: 0, z: 0}
  m_LocalScale: {x: 1, y: 1, z: 1}
  m_ConstrainProportionsScale: 0
  m_Children: []
  m_Father: {fileID: 32568015}
  m_LocalEulerAnglesHint: {x: 0, y: 0, z: 0}
--- !u!114 &2052476668
MonoBehaviour:
  m_ObjectHideFlags: 0
  m_CorrespondingSourceObject: {fileID: 0}
  m_PrefabInstance: {fileID: 0}
  m_PrefabAsset: {fileID: 0}
  m_GameObject: {fileID: 2052476666}
  m_Enabled: 1
  m_EditorHideFlags: 0
  m_Script: {fileID: 11500000, guid: a79441f348de89743a2939f4d699eac1, type: 3}
  m_Name: 
  m_EditorClassIdentifier: 
  m_RenderShadows: 1
  m_RequiresDepthTextureOption: 2
  m_RequiresOpaqueTextureOption: 2
  m_CameraType: 0
  m_Cameras: []
  m_RendererIndex: -1
  m_VolumeLayerMask:
    serializedVersion: 2
    m_Bits: 1
  m_VolumeTrigger: {fileID: 0}
  m_VolumeFrameworkUpdateModeOption: 2
  m_RenderPostProcessing: 0
  m_Antialiasing: 0
  m_AntialiasingQuality: 2
  m_StopNaN: 0
  m_Dithering: 0
  m_ClearDepth: 1
  m_AllowXRRendering: 1
  m_AllowHDROutput: 1
  m_UseScreenCoordOverride: 0
  m_ScreenSizeOverride: {x: 0, y: 0, z: 0, w: 0}
  m_ScreenCoordScaleBias: {x: 0, y: 0, z: 0, w: 0}
  m_RequiresDepthTexture: 0
  m_RequiresColorTexture: 0
  m_Version: 2
  m_TaaSettings:
    m_Quality: 3
    m_FrameInfluence: 0.1
    m_JitterScale: 1
    m_MipBias: 0
    m_VarianceClampScale: 0.9
    m_ContrastAdaptiveSharpening: 0
--- !u!114 &2052476669
MonoBehaviour:
  m_ObjectHideFlags: 0
  m_CorrespondingSourceObject: {fileID: 0}
  m_PrefabInstance: {fileID: 0}
  m_PrefabAsset: {fileID: 0}
  m_GameObject: {fileID: 2052476666}
  m_Enabled: 1
  m_EditorHideFlags: 0
  m_Script: {fileID: 11500000, guid: c2fadf230d1919748a9aa21d40f74619, type: 3}
  m_Name: 
  m_EditorClassIdentifier: 
  m_TrackingType: 0
  m_UpdateType: 0
  m_IgnoreTrackingState: 0
  m_PositionInput:
    m_UseReference: 0
    m_Action:
      m_Name: Position
      m_Type: 0
      m_ExpectedControlType: Vector3
      m_Id: 91663e83-f137-437f-841a-e78cd8ae507d
      m_Processors: 
      m_Interactions: 
      m_SingletonActionBindings:
      - m_Name: 
        m_Id: 8639425b-12cc-44a8-92c3-77239ac2cb24
        m_Path: <XRHMD>/centerEyePosition
        m_Interactions: 
        m_Processors: 
        m_Groups: 
        m_Action: Position
        m_Flags: 0
      - m_Name: 
        m_Id: 74b9d3a9-e338-4199-b0e0-65343e9540a1
        m_Path: <HandheldARInputDevice>/devicePosition
        m_Interactions: 
        m_Processors: 
        m_Groups: 
        m_Action: Position
        m_Flags: 0
      m_Flags: 0
    m_Reference: {fileID: 0}
  m_RotationInput:
    m_UseReference: 0
    m_Action:
      m_Name: Rotation
      m_Type: 0
      m_ExpectedControlType: Quaternion
      m_Id: 52ddb9dc-9679-4c63-bfa1-3410a38001f6
      m_Processors: 
      m_Interactions: 
      m_SingletonActionBindings:
      - m_Name: 
        m_Id: 7377eada-e981-48bb-86e4-44ec7d2e8aee
        m_Path: <XRHMD>/centerEyeRotation
        m_Interactions: 
        m_Processors: 
        m_Groups: 
        m_Action: Rotation
        m_Flags: 0
      - m_Name: 
        m_Id: d719c92e-2687-4d82-9c78-3a47f005e44b
        m_Path: <HandheldARInputDevice>/deviceRotation
        m_Interactions: 
        m_Processors: 
        m_Groups: 
        m_Action: Rotation
        m_Flags: 0
      m_Flags: 0
    m_Reference: {fileID: 0}
  m_TrackingStateInput:
    m_UseReference: 0
    m_Action:
      m_Name: Tracking State
      m_Type: 0
      m_ExpectedControlType: Integer
      m_Id: 2d1252df-b38f-48bc-ac20-ce8223fdb10c
      m_Processors: 
      m_Interactions: 
      m_SingletonActionBindings: []
      m_Flags: 0
    m_Reference: {fileID: 0}
  m_PositionAction:
    m_Name: 
    m_Type: 0
    m_ExpectedControlType: 
    m_Id: 00a661a5-7032-45ae-92a3-86a1b3da1ea0
    m_Processors: 
    m_Interactions: 
    m_SingletonActionBindings: []
    m_Flags: 0
  m_RotationAction:
    m_Name: 
    m_Type: 0
    m_ExpectedControlType: 
    m_Id: c513c070-bf69-4f5c-9a7b-99da17033ee3
    m_Processors: 
    m_Interactions: 
    m_SingletonActionBindings: []
    m_Flags: 0
--- !u!114 &2052476670
MonoBehaviour:
  m_ObjectHideFlags: 0
  m_CorrespondingSourceObject: {fileID: 0}
  m_PrefabInstance: {fileID: 0}
  m_PrefabAsset: {fileID: 0}
  m_GameObject: {fileID: 2052476666}
  m_Enabled: 1
  m_EditorHideFlags: 0
  m_Script: {fileID: 11500000, guid: 816b289ef451e094f9ae174fb4cf8db0, type: 3}
  m_Name: 
  m_EditorClassIdentifier: 
  m_UseCustomMaterial: 0
  m_CustomMaterial: {fileID: 0}
--- !u!114 &2052476671
MonoBehaviour:
  m_ObjectHideFlags: 0
  m_CorrespondingSourceObject: {fileID: 0}
  m_PrefabInstance: {fileID: 0}
  m_PrefabAsset: {fileID: 0}
  m_GameObject: {fileID: 2052476666}
  m_Enabled: 1
  m_EditorHideFlags: 0
  m_Script: {fileID: 11500000, guid: 4966719baa26e4b0e8231a24d9bd491a, type: 3}
  m_Name: 
  m_EditorClassIdentifier: 
  m_FocusMode: -1
  m_LightEstimationMode: -1
  m_AutoFocus: 1
  m_ImageStabilization: 0
  m_LightEstimation: 0
  m_FacingDirection: 1
  m_RenderMode: 0
--- !u!81 &2052476672
AudioListener:
  m_ObjectHideFlags: 0
  m_CorrespondingSourceObject: {fileID: 0}
  m_PrefabInstance: {fileID: 0}
  m_PrefabAsset: {fileID: 0}
  m_GameObject: {fileID: 2052476666}
  m_Enabled: 1
--- !u!20 &2052476673
Camera:
  m_ObjectHideFlags: 0
  m_CorrespondingSourceObject: {fileID: 0}
  m_PrefabInstance: {fileID: 0}
  m_PrefabAsset: {fileID: 0}
  m_GameObject: {fileID: 2052476666}
  m_Enabled: 1
  serializedVersion: 2
  m_ClearFlags: 2
  m_BackGroundColor: {r: 0, g: 0, b: 0, a: 1}
  m_projectionMatrixMode: 1
  m_GateFitMode: 2
  m_FOVAxisMode: 0
  m_Iso: 200
  m_ShutterSpeed: 0.005
  m_Aperture: 16
  m_FocusDistance: 10
  m_FocalLength: 50
  m_BladeCount: 5
  m_Curvature: {x: 2, y: 11}
  m_BarrelClipping: 0.25
  m_Anamorphism: 0
  m_SensorSize: {x: 36, y: 24}
  m_LensShift: {x: 0, y: 0}
  m_NormalizedViewPortRect:
    serializedVersion: 2
    x: 0
    y: 0
    width: 1
    height: 1
  near clip plane: 0.1
  far clip plane: 20
  field of view: 60
  orthographic: 0
  orthographic size: 5
  m_Depth: 0
  m_CullingMask:
    serializedVersion: 2
    m_Bits: 4294967295
  m_RenderingPath: -1
  m_TargetTexture: {fileID: 0}
  m_TargetDisplay: 0
  m_TargetEye: 3
  m_HDR: 1
  m_AllowMSAA: 1
  m_AllowDynamicResolution: 0
  m_ForceIntoRT: 0
  m_OcclusionCulling: 1
  m_StereoConvergence: 10
  m_StereoSeparation: 0.022
--- !u!1 &2126085601
GameObject:
  m_ObjectHideFlags: 0
  m_CorrespondingSourceObject: {fileID: 0}
  m_PrefabInstance: {fileID: 0}
  m_PrefabAsset: {fileID: 0}
  serializedVersion: 6
  m_Component:
  - component: {fileID: 2126085602}
  - component: {fileID: 2126085604}
  - component: {fileID: 2126085603}
  m_Layer: 5
  m_Name: Text (TMP)
  m_TagString: Untagged
  m_Icon: {fileID: 0}
  m_NavMeshLayer: 0
  m_StaticEditorFlags: 0
  m_IsActive: 1
--- !u!224 &2126085602
RectTransform:
  m_ObjectHideFlags: 0
  m_CorrespondingSourceObject: {fileID: 0}
  m_PrefabInstance: {fileID: 0}
  m_PrefabAsset: {fileID: 0}
  m_GameObject: {fileID: 2126085601}
  m_LocalRotation: {x: 0, y: 0, z: 0, w: 1}
  m_LocalPosition: {x: 0, y: 0, z: 0}
  m_LocalScale: {x: 1, y: 1, z: 1}
  m_ConstrainProportionsScale: 0
  m_Children: []
  m_Father: {fileID: 917581611}
  m_LocalEulerAnglesHint: {x: 0, y: 0, z: 0}
  m_AnchorMin: {x: 0, y: 0}
  m_AnchorMax: {x: 1, y: 1}
  m_AnchoredPosition: {x: 0, y: 0}
  m_SizeDelta: {x: 0, y: 0}
  m_Pivot: {x: 0.5, y: 0.5}
--- !u!114 &2126085603
MonoBehaviour:
  m_ObjectHideFlags: 0
  m_CorrespondingSourceObject: {fileID: 0}
  m_PrefabInstance: {fileID: 0}
  m_PrefabAsset: {fileID: 0}
  m_GameObject: {fileID: 2126085601}
  m_Enabled: 1
  m_EditorHideFlags: 0
  m_Script: {fileID: 11500000, guid: f4688fdb7df04437aeb418b961361dc5, type: 3}
  m_Name: 
  m_EditorClassIdentifier: 
  m_Material: {fileID: 0}
  m_Color: {r: 1, g: 1, b: 1, a: 1}
  m_RaycastTarget: 1
  m_RaycastPadding: {x: 0, y: 0, z: 0, w: 0}
  m_Maskable: 1
  m_OnCullStateChanged:
    m_PersistentCalls:
      m_Calls: []
  m_text: EN
  m_isRightToLeft: 0
  m_fontAsset: {fileID: 11400000, guid: 4411ac7be728a904f8212113cf04cb5f, type: 2}
  m_sharedMaterial: {fileID: 6584795631525708832, guid: 4411ac7be728a904f8212113cf04cb5f, type: 2}
  m_fontSharedMaterials: []
  m_fontMaterial: {fileID: 0}
  m_fontMaterials: []
  m_fontColor32:
    serializedVersion: 2
    rgba: 4286852205
  m_fontColor: {r: 0.427451, g: 0.17254902, b: 0.5176471, a: 1}
  m_enableVertexGradient: 0
  m_colorMode: 3
  m_fontColorGradient:
    topLeft: {r: 1, g: 1, b: 1, a: 1}
    topRight: {r: 1, g: 1, b: 1, a: 1}
    bottomLeft: {r: 1, g: 1, b: 1, a: 1}
    bottomRight: {r: 1, g: 1, b: 1, a: 1}
  m_fontColorGradientPreset: {fileID: 0}
  m_spriteAsset: {fileID: 0}
  m_tintAllSprites: 0
  m_StyleSheet: {fileID: 0}
  m_TextStyleHashCode: -1183493901
  m_overrideHtmlColors: 0
  m_faceColor:
    serializedVersion: 2
    rgba: 4294967295
  m_fontSize: 17.01
  m_fontSizeBase: 17.01
  m_fontWeight: 400
  m_enableAutoSizing: 0
  m_fontSizeMin: 18
  m_fontSizeMax: 72
  m_fontStyle: 1
  m_HorizontalAlignment: 2
  m_VerticalAlignment: 512
  m_textAlignment: 65535
  m_characterSpacing: 0
  m_wordSpacing: 0
  m_lineSpacing: 0
  m_lineSpacingMax: 0
  m_paragraphSpacing: 0
  m_charWidthMaxAdj: 0
  m_TextWrappingMode: 1
  m_wordWrappingRatios: 0.4
  m_overflowMode: 0
  m_linkedTextComponent: {fileID: 0}
  parentLinkedComponent: {fileID: 0}
  m_enableKerning: 0
  m_ActiveFontFeatures: 6e72656b
  m_enableExtraPadding: 0
  checkPaddingRequired: 0
  m_isRichText: 1
  m_EmojiFallbackSupport: 1
  m_parseCtrlCharacters: 1
  m_isOrthographic: 1
  m_isCullingEnabled: 0
  m_horizontalMapping: 0
  m_verticalMapping: 0
  m_uvLineOffset: 0
  m_geometrySortingOrder: 0
  m_IsTextObjectScaleStatic: 0
  m_VertexBufferAutoSizeReduction: 0
  m_useMaxVisibleDescender: 1
  m_pageToDisplay: 1
  m_margin: {x: 0, y: 0, z: 0, w: 0}
  m_isUsingLegacyAnimationComponent: 0
  m_isVolumetricText: 0
  m_hasFontAssetChanged: 0
  m_baseMaterial: {fileID: 0}
  m_maskOffset: {x: 0, y: 0, z: 0, w: 0}
--- !u!222 &2126085604
CanvasRenderer:
  m_ObjectHideFlags: 0
  m_CorrespondingSourceObject: {fileID: 0}
  m_PrefabInstance: {fileID: 0}
  m_PrefabAsset: {fileID: 0}
  m_GameObject: {fileID: 2126085601}
  m_CullTransparentMesh: 1
--- !u!1 &2130406701
GameObject:
  m_ObjectHideFlags: 0
  m_CorrespondingSourceObject: {fileID: 0}
  m_PrefabInstance: {fileID: 0}
  m_PrefabAsset: {fileID: 0}
  serializedVersion: 6
  m_Component:
  - component: {fileID: 2130406702}
  m_Layer: 5
  m_Name: Timer
  m_TagString: Untagged
  m_Icon: {fileID: 0}
  m_NavMeshLayer: 0
  m_StaticEditorFlags: 0
  m_IsActive: 1
--- !u!224 &2130406702
RectTransform:
  m_ObjectHideFlags: 0
  m_CorrespondingSourceObject: {fileID: 0}
  m_PrefabInstance: {fileID: 0}
  m_PrefabAsset: {fileID: 0}
  m_GameObject: {fileID: 2130406701}
  m_LocalRotation: {x: 0, y: 0, z: 0, w: 1}
  m_LocalPosition: {x: 0, y: 0, z: 0}
  m_LocalScale: {x: 0.79967, y: 0.79967, z: 0.79967}
  m_ConstrainProportionsScale: 0
  m_Children:
  - {fileID: 568066336}
  - {fileID: 1311408690}
  - {fileID: 587787062}
  m_Father: {fileID: 1039064138}
  m_LocalEulerAnglesHint: {x: 0, y: 0, z: 0}
  m_AnchorMin: {x: 0.5, y: 0.5}
  m_AnchorMax: {x: 0.5, y: 0.5}
  m_AnchoredPosition: {x: 188.9, y: 380.22}
  m_SizeDelta: {x: 67.552, y: 67.552}
  m_Pivot: {x: 0.5, y: 0.5}
--- !u!1660057539 &9223372036854775807
SceneRoots:
  m_ObjectHideFlags: 0
  m_Roots:
  - {fileID: 246873441}
  - {fileID: 1302745900}
  - {fileID: 1222772811}
  - {fileID: 453937246}<|MERGE_RESOLUTION|>--- conflicted
+++ resolved
@@ -438,74 +438,7 @@
   m_NavMeshLayer: 0
   m_StaticEditorFlags: 0
   m_IsActive: 1
-<<<<<<< HEAD
 --- !u!224 &60955240
-=======
---- !u!114 &246873438
-MonoBehaviour:
-  m_ObjectHideFlags: 0
-  m_CorrespondingSourceObject: {fileID: 0}
-  m_PrefabInstance: {fileID: 0}
-  m_PrefabAsset: {fileID: 0}
-  m_GameObject: {fileID: 246873437}
-  m_Enabled: 1
-  m_EditorHideFlags: 0
-  m_Script: {fileID: 11500000, guid: dc42784cf147c0c48a680349fa168899, type: 3}
-  m_Name: 
-  m_EditorClassIdentifier: 
-  m_IgnoreReversedGraphics: 1
-  m_BlockingObjects: 0
-  m_BlockingMask:
-    serializedVersion: 2
-    m_Bits: 4294967295
---- !u!114 &246873439
-MonoBehaviour:
-  m_ObjectHideFlags: 0
-  m_CorrespondingSourceObject: {fileID: 0}
-  m_PrefabInstance: {fileID: 0}
-  m_PrefabAsset: {fileID: 0}
-  m_GameObject: {fileID: 246873437}
-  m_Enabled: 1
-  m_EditorHideFlags: 0
-  m_Script: {fileID: 11500000, guid: 0cd44c1031e13a943bb63640046fad76, type: 3}
-  m_Name: 
-  m_EditorClassIdentifier: 
-  m_UiScaleMode: 1
-  m_ReferencePixelsPerUnit: 100
-  m_ScaleFactor: 1
-  m_ReferenceResolution: {x: 1080, y: 1920}
-  m_ScreenMatchMode: 0
-  m_MatchWidthOrHeight: 0.5
-  m_PhysicalUnit: 3
-  m_FallbackScreenDPI: 96
-  m_DefaultSpriteDPI: 96
-  m_DynamicPixelsPerUnit: 1
-  m_PresetInfoIsWorld: 0
---- !u!223 &246873440
-Canvas:
-  m_ObjectHideFlags: 0
-  m_CorrespondingSourceObject: {fileID: 0}
-  m_PrefabInstance: {fileID: 0}
-  m_PrefabAsset: {fileID: 0}
-  m_GameObject: {fileID: 246873437}
-  m_Enabled: 1
-  serializedVersion: 3
-  m_RenderMode: 0
-  m_Camera: {fileID: 0}
-  m_PlaneDistance: 100
-  m_PixelPerfect: 0
-  m_ReceivesEvents: 1
-  m_OverrideSorting: 0
-  m_OverridePixelPerfect: 0
-  m_SortingBucketNormalizedSize: 0
-  m_VertexColorAlwaysGammaSpace: 0
-  m_AdditionalShaderChannelsFlag: 25
-  m_UpdateRectTransformForStandalone: 0
-  m_SortingLayerID: 0
-  m_SortingOrder: 0
-  m_TargetDisplay: 0
---- !u!224 &246873441
->>>>>>> 4e2ef2e1
 RectTransform:
   m_ObjectHideFlags: 0
   m_CorrespondingSourceObject: {fileID: 0}
@@ -585,7 +518,6 @@
   m_Script: {fileID: 11500000, guid: 4e29b1a8efbd4b44bb3f3716e73f07ff, type: 3}
   m_Name: 
   m_EditorClassIdentifier: 
-<<<<<<< HEAD
   m_Navigation:
     m_Mode: 3
     m_WrapAround: 0
@@ -631,30 +563,6 @@
           m_BoolArgument: 0
         m_CallState: 2
 --- !u!114 &127039960
-=======
-  canvasgroup: {fileID: 299269051}
-  data:
-    screenName: CTA
-    previusScreenName: 
-    nextScreenName: tracking
-    editor_turnOn: 0
-    editor_turnOff: 0
-  localizationTexts: []
-  trackingController: {fileID: 1222772812}
---- !u!225 &299269051
-CanvasGroup:
-  m_ObjectHideFlags: 0
-  m_CorrespondingSourceObject: {fileID: 0}
-  m_PrefabInstance: {fileID: 0}
-  m_PrefabAsset: {fileID: 0}
-  m_GameObject: {fileID: 299269048}
-  m_Enabled: 1
-  m_Alpha: 0
-  m_Interactable: 0
-  m_BlocksRaycasts: 0
-  m_IgnoreParentGroups: 0
---- !u!114 &299269052
->>>>>>> 4e2ef2e1
 MonoBehaviour:
   m_ObjectHideFlags: 0
   m_CorrespondingSourceObject: {fileID: 0}
@@ -799,17 +707,10 @@
   m_Children: []
   m_Father: {fileID: 1562201999}
   m_LocalEulerAnglesHint: {x: 0, y: 0, z: 0}
-<<<<<<< HEAD
   m_AnchorMin: {x: 0, y: 1}
   m_AnchorMax: {x: 1, y: 1}
   m_AnchoredPosition: {x: 1.3000011, y: -2.1}
   m_SizeDelta: {x: 467.4, y: 37.078}
-=======
-  m_AnchorMin: {x: 0, y: 0}
-  m_AnchorMax: {x: 1, y: 0}
-  m_AnchoredPosition: {x: 0, y: 68}
-  m_SizeDelta: {x: 0, y: 50}
->>>>>>> 4e2ef2e1
   m_Pivot: {x: 0.5, y: 0.5}
 --- !u!114 &243756490
 MonoBehaviour:
@@ -831,11 +732,7 @@
   m_OnCullStateChanged:
     m_PersistentCalls:
       m_Calls: []
-<<<<<<< HEAD
   m_text: aprendizado
-=======
-  m_text: 
->>>>>>> 4e2ef2e1
   m_isRightToLeft: 0
   m_fontAsset: {fileID: 11400000, guid: 278c4d5f9369d1c498330e8298ecbe8a, type: 2}
   m_sharedMaterial: {fileID: -2685737684332039291, guid: 278c4d5f9369d1c498330e8298ecbe8a, type: 2}
@@ -1582,7 +1479,7 @@
   m_LocalEulerAnglesHint: {x: 0, y: 0, z: 0}
   m_AnchorMin: {x: 0, y: 0}
   m_AnchorMax: {x: 1, y: 0}
-  m_AnchoredPosition: {x: 0, y: 25}
+  m_AnchoredPosition: {x: 0, y: 68}
   m_SizeDelta: {x: 0, y: 50}
   m_Pivot: {x: 0.5, y: 0.5}
 --- !u!114 &388664419
@@ -4419,10 +4316,9 @@
   m_Name: 
   m_EditorClassIdentifier: 
   trackedImageManager: {fileID: 1222772809}
+  currentDistanceAndAngleText: {fileID: 1267519114}
   currentID: -1
   imageIdMappings:
-  - referenceImageName: 0
-    imageId: 0
   - referenceImageName: 1
     imageId: 1
   - referenceImageName: 2
@@ -4461,7 +4357,11 @@
     imageId: 18
   - referenceImageName: 19
     imageId: 19
+  - referenceImageName: 20
+    imageId: 20
   autoResetOnSequenceEnd: 1
+  maxDistanceMeters: 0.5
+  maxAngleDeviationDegrees: 10
   onImageDetected:
     m_PersistentCalls:
       m_Calls: []
@@ -5481,69 +5381,12 @@
   m_Script: {fileID: 11500000, guid: f4688fdb7df04437aeb418b961361dc5, type: 3}
   m_Name: 
   m_EditorClassIdentifier: 
-<<<<<<< HEAD
   m_Material: {fileID: 0}
   m_Color: {r: 1, g: 1, b: 1, a: 1}
   m_RaycastTarget: 1
   m_RaycastPadding: {x: 0, y: 0, z: 0, w: 0}
   m_Maskable: 1
   m_OnCullStateChanged:
-=======
-  trackedImageManager: {fileID: 1222772809}
-  currentDistanceAndAngleText: {fileID: 1267519114}
-  currentID: -1
-  imageIdMappings:
-  - referenceImageName: 1
-    imageId: 1
-  - referenceImageName: 2
-    imageId: 2
-  - referenceImageName: 3
-    imageId: 3
-  - referenceImageName: 4
-    imageId: 4
-  - referenceImageName: 5
-    imageId: 5
-  - referenceImageName: 6
-    imageId: 6
-  - referenceImageName: 7
-    imageId: 7
-  - referenceImageName: 8
-    imageId: 8
-  - referenceImageName: 9
-    imageId: 9
-  - referenceImageName: 10
-    imageId: 10
-  - referenceImageName: 11
-    imageId: 11
-  - referenceImageName: 12
-    imageId: 12
-  - referenceImageName: 13
-    imageId: 13
-  - referenceImageName: 14
-    imageId: 14
-  - referenceImageName: 15
-    imageId: 15
-  - referenceImageName: 16
-    imageId: 16
-  - referenceImageName: 17
-    imageId: 17
-  - referenceImageName: 18
-    imageId: 18
-  - referenceImageName: 19
-    imageId: 19
-  - referenceImageName: 20
-    imageId: 20
-  autoResetOnSequenceEnd: 1
-  maxDistanceMeters: 0.5
-  maxAngleDeviationDegrees: 10
-  onImageDetected:
-    m_PersistentCalls:
-      m_Calls: []
-  onUnexpectedImageDetected:
-    m_PersistentCalls:
-      m_Calls: []
-  onSequenceReset:
->>>>>>> 4e2ef2e1
     m_PersistentCalls:
       m_Calls: []
   m_text: "Come\xE7ar"
@@ -5700,147 +5543,7 @@
   m_PrefabAsset: {fileID: 0}
   m_GameObject: {fileID: 1495425090}
   m_CullTransparentMesh: 1
-<<<<<<< HEAD
 --- !u!1 &1555785894
-=======
---- !u!1 &1267519112
-GameObject:
-  m_ObjectHideFlags: 0
-  m_CorrespondingSourceObject: {fileID: 0}
-  m_PrefabInstance: {fileID: 0}
-  m_PrefabAsset: {fileID: 0}
-  serializedVersion: 6
-  m_Component:
-  - component: {fileID: 1267519113}
-  - component: {fileID: 1267519115}
-  - component: {fileID: 1267519114}
-  m_Layer: 5
-  m_Name: Text Angle and Distance
-  m_TagString: Untagged
-  m_Icon: {fileID: 0}
-  m_NavMeshLayer: 0
-  m_StaticEditorFlags: 0
-  m_IsActive: 1
---- !u!224 &1267519113
-RectTransform:
-  m_ObjectHideFlags: 0
-  m_CorrespondingSourceObject: {fileID: 0}
-  m_PrefabInstance: {fileID: 0}
-  m_PrefabAsset: {fileID: 0}
-  m_GameObject: {fileID: 1267519112}
-  m_LocalRotation: {x: 0, y: 0, z: 0, w: 1}
-  m_LocalPosition: {x: 0, y: 0, z: 0}
-  m_LocalScale: {x: 1, y: 1, z: 1}
-  m_ConstrainProportionsScale: 0
-  m_Children: []
-  m_Father: {fileID: 1943027129}
-  m_LocalEulerAnglesHint: {x: 0, y: 0, z: 0}
-  m_AnchorMin: {x: 0.5, y: 0.5}
-  m_AnchorMax: {x: 0.5, y: 0.5}
-  m_AnchoredPosition: {x: -0.0008316, y: 280.66046}
-  m_SizeDelta: {x: 407.69, y: 54.929}
-  m_Pivot: {x: 0.5, y: 0.5}
---- !u!114 &1267519114
-MonoBehaviour:
-  m_ObjectHideFlags: 0
-  m_CorrespondingSourceObject: {fileID: 0}
-  m_PrefabInstance: {fileID: 0}
-  m_PrefabAsset: {fileID: 0}
-  m_GameObject: {fileID: 1267519112}
-  m_Enabled: 1
-  m_EditorHideFlags: 0
-  m_Script: {fileID: 11500000, guid: f4688fdb7df04437aeb418b961361dc5, type: 3}
-  m_Name: 
-  m_EditorClassIdentifier: 
-  m_Material: {fileID: 0}
-  m_Color: {r: 1, g: 1, b: 1, a: 1}
-  m_RaycastTarget: 1
-  m_RaycastPadding: {x: 0, y: 0, z: 0, w: 0}
-  m_Maskable: 1
-  m_OnCullStateChanged:
-    m_PersistentCalls:
-      m_Calls: []
-  m_text: distancia e angulo
-  m_isRightToLeft: 0
-  m_fontAsset: {fileID: 11400000, guid: 8f586378b4e144a9851e7b34d9b748ee, type: 2}
-  m_sharedMaterial: {fileID: 2180264, guid: 8f586378b4e144a9851e7b34d9b748ee, type: 2}
-  m_fontSharedMaterials: []
-  m_fontMaterial: {fileID: 0}
-  m_fontMaterials: []
-  m_fontColor32:
-    serializedVersion: 2
-    rgba: 4294967295
-  m_fontColor: {r: 1, g: 1, b: 1, a: 1}
-  m_enableVertexGradient: 0
-  m_colorMode: 3
-  m_fontColorGradient:
-    topLeft: {r: 1, g: 1, b: 1, a: 1}
-    topRight: {r: 1, g: 1, b: 1, a: 1}
-    bottomLeft: {r: 1, g: 1, b: 1, a: 1}
-    bottomRight: {r: 1, g: 1, b: 1, a: 1}
-  m_fontColorGradientPreset: {fileID: 0}
-  m_spriteAsset: {fileID: 0}
-  m_tintAllSprites: 0
-  m_StyleSheet: {fileID: 0}
-  m_TextStyleHashCode: -1183493901
-  m_overrideHtmlColors: 0
-  m_faceColor:
-    serializedVersion: 2
-    rgba: 4294967295
-  m_fontSize: 36
-  m_fontSizeBase: 36
-  m_fontWeight: 400
-  m_enableAutoSizing: 0
-  m_fontSizeMin: 18
-  m_fontSizeMax: 72
-  m_fontStyle: 0
-  m_HorizontalAlignment: 1
-  m_VerticalAlignment: 256
-  m_textAlignment: 65535
-  m_characterSpacing: 0
-  m_wordSpacing: 0
-  m_lineSpacing: 0
-  m_lineSpacingMax: 0
-  m_paragraphSpacing: 0
-  m_charWidthMaxAdj: 0
-  m_TextWrappingMode: 1
-  m_wordWrappingRatios: 0.4
-  m_overflowMode: 0
-  m_linkedTextComponent: {fileID: 0}
-  parentLinkedComponent: {fileID: 0}
-  m_enableKerning: 0
-  m_ActiveFontFeatures: 6e72656b
-  m_enableExtraPadding: 0
-  checkPaddingRequired: 0
-  m_isRichText: 1
-  m_EmojiFallbackSupport: 1
-  m_parseCtrlCharacters: 1
-  m_isOrthographic: 1
-  m_isCullingEnabled: 0
-  m_horizontalMapping: 0
-  m_verticalMapping: 0
-  m_uvLineOffset: 0
-  m_geometrySortingOrder: 0
-  m_IsTextObjectScaleStatic: 0
-  m_VertexBufferAutoSizeReduction: 0
-  m_useMaxVisibleDescender: 1
-  m_pageToDisplay: 1
-  m_margin: {x: 0, y: 0, z: 0, w: 0}
-  m_isUsingLegacyAnimationComponent: 0
-  m_isVolumetricText: 0
-  m_hasFontAssetChanged: 0
-  m_baseMaterial: {fileID: 0}
-  m_maskOffset: {x: 0, y: 0, z: 0, w: 0}
---- !u!222 &1267519115
-CanvasRenderer:
-  m_ObjectHideFlags: 0
-  m_CorrespondingSourceObject: {fileID: 0}
-  m_PrefabInstance: {fileID: 0}
-  m_PrefabAsset: {fileID: 0}
-  m_GameObject: {fileID: 1267519112}
-  m_CullTransparentMesh: 1
---- !u!1 &1302745898
->>>>>>> 4e2ef2e1
 GameObject:
   m_ObjectHideFlags: 0
   m_CorrespondingSourceObject: {fileID: 0}
@@ -6763,9 +6466,9 @@
   m_PrefabAsset: {fileID: 0}
   m_GameObject: {fileID: 1943027128}
   m_Enabled: 1
-  m_Alpha: 0
-  m_Interactable: 0
-  m_BlocksRaycasts: 0
+  m_Alpha: 1
+  m_Interactable: 1
+  m_BlocksRaycasts: 1
   m_IgnoreParentGroups: 0
 --- !u!1 &1966009111
 GameObject:
@@ -6871,16 +6574,8 @@
   m_LocalPosition: {x: 0, y: 0, z: 0}
   m_LocalScale: {x: 1, y: 1, z: 1}
   m_ConstrainProportionsScale: 0
-<<<<<<< HEAD
   m_Children: []
   m_Father: {fileID: 299269049}
-=======
-  m_Children:
-  - {fileID: 1124789966}
-  - {fileID: 388664418}
-  - {fileID: 1267519113}
-  m_Father: {fileID: 246873441}
->>>>>>> 4e2ef2e1
   m_LocalEulerAnglesHint: {x: 0, y: 0, z: 0}
   m_AnchorMin: {x: 0, y: 0}
   m_AnchorMax: {x: 1, y: 1}
@@ -6923,17 +6618,8 @@
   m_CorrespondingSourceObject: {fileID: 0}
   m_PrefabInstance: {fileID: 0}
   m_PrefabAsset: {fileID: 0}
-<<<<<<< HEAD
   m_GameObject: {fileID: 2036334103}
   m_CullTransparentMesh: 1
-=======
-  m_GameObject: {fileID: 1943027128}
-  m_Enabled: 1
-  m_Alpha: 1
-  m_Interactable: 1
-  m_BlocksRaycasts: 1
-  m_IgnoreParentGroups: 0
->>>>>>> 4e2ef2e1
 --- !u!1 &2049848895
 GameObject:
   m_ObjectHideFlags: 0
